--- conflicted
+++ resolved
@@ -2,12 +2,7 @@
 use three_d::{vec3, InnerSpace, Positions, Srgba, Vector3};
 
 use crate::{
-<<<<<<< HEAD
     api::{math::DirectMul, FlipYZ, Reverse},
-=======
-    api::{Flip, U8Color},
-    math::FSVec3,
->>>>>>> 542d06ad
     model::{
         mesh::{MeshRef, SimpleMesh},
         shapes::Rect3d,
@@ -140,7 +135,6 @@
         }
     }
 
-<<<<<<< HEAD
     pub fn add_triangle(
         &mut self,
         mut triangle: (Vector3<f32>, Vector3<f32>, Vector3<f32>),
@@ -148,9 +142,6 @@
     ) {
         triangle.flip();
 
-=======
-    pub fn add_triangle(&mut self, triangle: (Vec3, Vec3, Vec3), color: &U8Color) {
->>>>>>> 542d06ad
         let mesh = &mut self.mesh.cpu_mesh;
         mesh.push_position(triangle.0);
         mesh.push_position(triangle.1);
@@ -241,7 +232,6 @@
         }
     }
 
-<<<<<<< HEAD
     pub fn draw_path(
         &mut self,
         path: (Vector3<f32>, Vector3<f32>),
@@ -249,9 +239,6 @@
         flip: bool,
         cross: &Cross,
     ) {
-=======
-    pub fn draw_path(&mut self, path: (Vec3, Vec3), color: &U8Color, flip: bool, cross: &Cross) {
->>>>>>> 542d06ad
         self.draw_rect_path(
             Rect3d {
                 left_0: cross.up + path.0,
@@ -306,11 +293,7 @@
         center: &Vector3<f32>,
         start_cross: &Cross,
         end_cross: &Cross,
-<<<<<<< HEAD
         color: &Srgba,
-=======
-        color: &U8Color,
->>>>>>> 542d06ad
     ) {
         self.add_triangle(
             (
@@ -352,13 +335,8 @@
     fn draw_rect_path(
         &mut self,
         rect: Rect3d,
-<<<<<<< HEAD
         color: &Srgba,
         face_flip: bool,
-=======
-        color: &U8Color,
-        flip: bool,
->>>>>>> 542d06ad
         orienation: PathOrientation,
     ) {
         let (mut triangle1, mut triangle2) = match orienation {
@@ -399,30 +377,18 @@
 
     pub fn draw_rect(
         &mut self,
-<<<<<<< HEAD
         point_left_0: Vector3<f32>,
         point_left_1: Vector3<f32>,
         point_right_0: Vector3<f32>,
         point_right_1: Vector3<f32>,
         color: &Srgba,
-=======
-        point_left_0: Vec3,
-        point_left_1: Vec3,
-        point_right_0: Vec3,
-        point_right_1: Vec3,
-        color: &U8Color,
->>>>>>> 542d06ad
     ) {
         self.add_triangle((point_left_0, point_left_1, point_right_0), color);
 
         self.add_triangle((point_left_1, point_right_1, point_right_0), color);
     }
 
-<<<<<<< HEAD
     pub fn draw_rect_with_cross(&mut self, center: &Vector3<f32>, cross: &Cross, color: &Srgba) {
-=======
-    pub fn draw_rect_with_cross(&mut self, center: &Vec3, cross: &Cross, color: &U8Color) {
->>>>>>> 542d06ad
         self.draw_rect(
             cross.up + *center,
             cross.right + *center,

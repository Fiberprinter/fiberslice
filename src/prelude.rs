use std::{fmt::Debug, sync::Arc};

use log::info;
use wgpu::InstanceDescriptor;
use winit::{
    event::{DeviceEvent, Event, WindowEvent},
    window::Window,
};

pub use crate::error::Error;
use crate::{GlobalState, RootEvent};

pub mod shared;
pub mod wrap;

pub use shared::*;
pub use wrap::*;

pub type Viewport = (f32, f32, f32, f32);

#[derive(Debug, Clone)]
pub struct GlobalContext {
    pub frame_time: f32,
    pub mouse_position: Option<(f32, f32)>,
    last_frame_time: std::time::Instant,
}

impl Default for GlobalContext {
    fn default() -> Self {
        Self {
            frame_time: 0.0,
            last_frame_time: std::time::Instant::now(),
            mouse_position: None,
        }
    }
}

impl GlobalContext {
    pub fn begin_frame(&mut self) {
        self.last_frame_time = std::time::Instant::now();
    }

    pub fn end_frame(&mut self) {
        self.frame_time = self.last_frame_time.elapsed().as_secs_f32();

        println!("Frame time: {}", self.frame_time);
    }
}

pub struct WgpuContext {
    pub window: Arc<Window>,
    pub device: wgpu::Device,
    pub queue: wgpu::Queue,
    pub adapter: wgpu::Adapter,

    pub surface: wgpu::Surface<'static>,
    pub surface_config: wgpu::SurfaceConfiguration,
    pub surface_format: wgpu::TextureFormat,
}

impl WgpuContext {
    pub fn new(window: Arc<Window>) -> Result<Self, Error> {
        let instance = wgpu::Instance::new(InstanceDescriptor {
            backends: wgpu::Backends::VULKAN,
            dx12_shader_compiler: wgpu::Dx12Compiler::Fxc,
            ..Default::default()
        });
        let surface = instance.create_surface(window.clone()).unwrap();

        // WGPU 0.11+ support force fallback (if HW implementation not supported), set it to true or false (optional).
        let adapter = pollster::block_on(instance.request_adapter(&wgpu::RequestAdapterOptions {
            power_preference: wgpu::PowerPreference::HighPerformance,
            compatible_surface: Some(&surface),
            force_fallback_adapter: false,
        }))
        .unwrap();

        println!("Adapter: {:?}", adapter.get_info());

        let (device, queue) = pollster::block_on(adapter.request_device(
            &wgpu::DeviceDescriptor {
                required_features: wgpu::Features::default(),
                required_limits: wgpu::Limits {
                    max_buffer_size: u32::MAX as u64,
                    ..Default::default()
                },
                label: None,
                memory_hints: wgpu::MemoryHints::Performance,
            },
            None,
        ))
        .unwrap();

        let size = window.inner_size();
        let surface_format = surface.get_capabilities(&adapter).formats[0];
        let surface_config = wgpu::SurfaceConfiguration {
            usage: wgpu::TextureUsages::RENDER_ATTACHMENT,
            format: surface_format,
            width: size.width,
            height: size.height,
<<<<<<< HEAD
            present_mode: wgpu::PresentMode::AutoNoVsync,
            desired_maximum_frame_latency: 1,
=======
            present_mode: wgpu::PresentMode::AutoVsync,
            desired_maximum_frame_latency: 2,
>>>>>>> 6822e1a2
            alpha_mode: wgpu::CompositeAlphaMode::Auto,
            view_formats: vec![surface_format],
        };
        surface.configure(&device, &surface_config);

        Ok(Self {
            window,
            device,
            queue,
            adapter,
            surface,
            surface_config,
            surface_format,
        })
    }
}

pub trait FrameHandle<'a, E, T, C> {
    fn update(&mut self, start_time: std::time::Instant) {}

    fn handle_frame(
        &'a mut self,
        wgpu_context: &WgpuContext,
        state: GlobalState<RootEvent>,
        ctx: C,
    ) -> Result<T, Error>;

    fn handle_window_event(
        &mut self,
        event: &WindowEvent,
        id: winit::window::WindowId,
        wgpu_context: &WgpuContext,
        state: GlobalState<RootEvent>,
    ) {
    }

    fn handle_device_event(
        &mut self,
        event: &DeviceEvent,
        id: winit::event::DeviceId,
        wgpu_context: &WgpuContext,
        state: GlobalState<RootEvent>,
    ) {
    }
}

pub type AdapterCreation<S, E, A> = (S, EventWriter<E>, A);

pub trait Adapter<'a, WinitE, S: Sized, T, C, E: Debug>: FrameHandle<'a, WinitE, T, C> {
    fn create(wgpu_context: &WgpuContext) -> AdapterCreation<S, E, Self>;

    #[allow(dead_code)]
    fn get_adapter_description(&self) -> String;

    fn get_reader(&self) -> EventReader<E>;

    fn handle_event(
        &mut self,
        wgpu_context: &WgpuContext,
        global_state: &GlobalState<RootEvent>,
        event: E,
    ) {
    }

    fn handle_events(&mut self, wgpu_context: &WgpuContext, global_state: &GlobalState<RootEvent>) {
        if self.get_reader().has_active_events() {
            self.get_reader().read(|events| {
                for event in events {
                    info!("Handling event: {:?}", event);
                    info!("Adapter: {:?}", self.get_adapter_description());

                    self.handle_event(wgpu_context, global_state, event);
                }
            });
        }
    }
}

use strum_macros::{EnumCount, EnumIter};

#[derive(Debug, Clone, Copy, EnumCount, EnumIter)]
pub enum TransformationMode {
    Translate,
    Rotate,
    Scale,
    PlaceOnFace,
}

#[derive(PartialEq, Eq, Clone, Copy, Debug)]
pub enum Mode {
    Preview,
    Prepare,
    ForceAnalytics,
}

pub use event::{create_event_bundle, EventReader, EventWriter};

mod event {
    use std::fmt::Debug;

    use crate::prelude::SharedMut;

    pub struct EventReader<E: Debug> {
        events: SharedMut<Vec<E>>,
    }

    impl<E: Debug> Clone for EventReader<E> {
        fn clone(&self) -> Self {
            Self {
                events: self.events.clone(),
            }
        }
    }

    impl<E: Debug> EventReader<E> {
        pub fn read<F: FnMut(std::vec::Drain<'_, E>)>(&self, mut f: F) {
            f(self.events.write().drain(..))
        }

        pub fn has_active_events(&self) -> bool {
            !self.events.read().is_empty()
        }
    }

    #[derive(Debug)]
    pub struct EventWriter<E: Debug> {
        events: SharedMut<Vec<E>>,
    }

    impl<E: Debug> Clone for EventWriter<E> {
        fn clone(&self) -> Self {
            Self {
                events: self.events.clone(),
            }
        }
    }

    impl<E: Debug> EventWriter<E> {
        pub fn send(&self, event: E) {
            self.events.write().push(event);
        }
    }

    pub fn create_event_bundle<T: Debug>() -> (EventReader<T>, EventWriter<T>) {
        let events = SharedMut::from_inner(Vec::new());
        let reader = EventReader {
            events: events.clone(),
        };
        let writer = EventWriter { events };
        (reader, writer)
    }
}
<|MERGE_RESOLUTION|>--- conflicted
+++ resolved
@@ -1,259 +1,254 @@
-use std::{fmt::Debug, sync::Arc};
-
-use log::info;
-use wgpu::InstanceDescriptor;
-use winit::{
-    event::{DeviceEvent, Event, WindowEvent},
-    window::Window,
-};
-
-pub use crate::error::Error;
-use crate::{GlobalState, RootEvent};
-
-pub mod shared;
-pub mod wrap;
-
-pub use shared::*;
-pub use wrap::*;
-
-pub type Viewport = (f32, f32, f32, f32);
-
-#[derive(Debug, Clone)]
-pub struct GlobalContext {
-    pub frame_time: f32,
-    pub mouse_position: Option<(f32, f32)>,
-    last_frame_time: std::time::Instant,
-}
-
-impl Default for GlobalContext {
-    fn default() -> Self {
-        Self {
-            frame_time: 0.0,
-            last_frame_time: std::time::Instant::now(),
-            mouse_position: None,
-        }
-    }
-}
-
-impl GlobalContext {
-    pub fn begin_frame(&mut self) {
-        self.last_frame_time = std::time::Instant::now();
-    }
-
-    pub fn end_frame(&mut self) {
-        self.frame_time = self.last_frame_time.elapsed().as_secs_f32();
-
-        println!("Frame time: {}", self.frame_time);
-    }
-}
-
-pub struct WgpuContext {
-    pub window: Arc<Window>,
-    pub device: wgpu::Device,
-    pub queue: wgpu::Queue,
-    pub adapter: wgpu::Adapter,
-
-    pub surface: wgpu::Surface<'static>,
-    pub surface_config: wgpu::SurfaceConfiguration,
-    pub surface_format: wgpu::TextureFormat,
-}
-
-impl WgpuContext {
-    pub fn new(window: Arc<Window>) -> Result<Self, Error> {
-        let instance = wgpu::Instance::new(InstanceDescriptor {
-            backends: wgpu::Backends::VULKAN,
-            dx12_shader_compiler: wgpu::Dx12Compiler::Fxc,
-            ..Default::default()
-        });
-        let surface = instance.create_surface(window.clone()).unwrap();
-
-        // WGPU 0.11+ support force fallback (if HW implementation not supported), set it to true or false (optional).
-        let adapter = pollster::block_on(instance.request_adapter(&wgpu::RequestAdapterOptions {
-            power_preference: wgpu::PowerPreference::HighPerformance,
-            compatible_surface: Some(&surface),
-            force_fallback_adapter: false,
-        }))
-        .unwrap();
-
-        println!("Adapter: {:?}", adapter.get_info());
-
-        let (device, queue) = pollster::block_on(adapter.request_device(
-            &wgpu::DeviceDescriptor {
-                required_features: wgpu::Features::default(),
-                required_limits: wgpu::Limits {
-                    max_buffer_size: u32::MAX as u64,
-                    ..Default::default()
-                },
-                label: None,
-                memory_hints: wgpu::MemoryHints::Performance,
-            },
-            None,
-        ))
-        .unwrap();
-
-        let size = window.inner_size();
-        let surface_format = surface.get_capabilities(&adapter).formats[0];
-        let surface_config = wgpu::SurfaceConfiguration {
-            usage: wgpu::TextureUsages::RENDER_ATTACHMENT,
-            format: surface_format,
-            width: size.width,
-            height: size.height,
-<<<<<<< HEAD
-            present_mode: wgpu::PresentMode::AutoNoVsync,
-            desired_maximum_frame_latency: 1,
-=======
-            present_mode: wgpu::PresentMode::AutoVsync,
-            desired_maximum_frame_latency: 2,
->>>>>>> 6822e1a2
-            alpha_mode: wgpu::CompositeAlphaMode::Auto,
-            view_formats: vec![surface_format],
-        };
-        surface.configure(&device, &surface_config);
-
-        Ok(Self {
-            window,
-            device,
-            queue,
-            adapter,
-            surface,
-            surface_config,
-            surface_format,
-        })
-    }
-}
-
-pub trait FrameHandle<'a, E, T, C> {
-    fn update(&mut self, start_time: std::time::Instant) {}
-
-    fn handle_frame(
-        &'a mut self,
-        wgpu_context: &WgpuContext,
-        state: GlobalState<RootEvent>,
-        ctx: C,
-    ) -> Result<T, Error>;
-
-    fn handle_window_event(
-        &mut self,
-        event: &WindowEvent,
-        id: winit::window::WindowId,
-        wgpu_context: &WgpuContext,
-        state: GlobalState<RootEvent>,
-    ) {
-    }
-
-    fn handle_device_event(
-        &mut self,
-        event: &DeviceEvent,
-        id: winit::event::DeviceId,
-        wgpu_context: &WgpuContext,
-        state: GlobalState<RootEvent>,
-    ) {
-    }
-}
-
-pub type AdapterCreation<S, E, A> = (S, EventWriter<E>, A);
-
-pub trait Adapter<'a, WinitE, S: Sized, T, C, E: Debug>: FrameHandle<'a, WinitE, T, C> {
-    fn create(wgpu_context: &WgpuContext) -> AdapterCreation<S, E, Self>;
-
-    #[allow(dead_code)]
-    fn get_adapter_description(&self) -> String;
-
-    fn get_reader(&self) -> EventReader<E>;
-
-    fn handle_event(
-        &mut self,
-        wgpu_context: &WgpuContext,
-        global_state: &GlobalState<RootEvent>,
-        event: E,
-    ) {
-    }
-
-    fn handle_events(&mut self, wgpu_context: &WgpuContext, global_state: &GlobalState<RootEvent>) {
-        if self.get_reader().has_active_events() {
-            self.get_reader().read(|events| {
-                for event in events {
-                    info!("Handling event: {:?}", event);
-                    info!("Adapter: {:?}", self.get_adapter_description());
-
-                    self.handle_event(wgpu_context, global_state, event);
-                }
-            });
-        }
-    }
-}
-
-use strum_macros::{EnumCount, EnumIter};
-
-#[derive(Debug, Clone, Copy, EnumCount, EnumIter)]
-pub enum TransformationMode {
-    Translate,
-    Rotate,
-    Scale,
-    PlaceOnFace,
-}
-
-#[derive(PartialEq, Eq, Clone, Copy, Debug)]
-pub enum Mode {
-    Preview,
-    Prepare,
-    ForceAnalytics,
-}
-
-pub use event::{create_event_bundle, EventReader, EventWriter};
-
-mod event {
-    use std::fmt::Debug;
-
-    use crate::prelude::SharedMut;
-
-    pub struct EventReader<E: Debug> {
-        events: SharedMut<Vec<E>>,
-    }
-
-    impl<E: Debug> Clone for EventReader<E> {
-        fn clone(&self) -> Self {
-            Self {
-                events: self.events.clone(),
-            }
-        }
-    }
-
-    impl<E: Debug> EventReader<E> {
-        pub fn read<F: FnMut(std::vec::Drain<'_, E>)>(&self, mut f: F) {
-            f(self.events.write().drain(..))
-        }
-
-        pub fn has_active_events(&self) -> bool {
-            !self.events.read().is_empty()
-        }
-    }
-
-    #[derive(Debug)]
-    pub struct EventWriter<E: Debug> {
-        events: SharedMut<Vec<E>>,
-    }
-
-    impl<E: Debug> Clone for EventWriter<E> {
-        fn clone(&self) -> Self {
-            Self {
-                events: self.events.clone(),
-            }
-        }
-    }
-
-    impl<E: Debug> EventWriter<E> {
-        pub fn send(&self, event: E) {
-            self.events.write().push(event);
-        }
-    }
-
-    pub fn create_event_bundle<T: Debug>() -> (EventReader<T>, EventWriter<T>) {
-        let events = SharedMut::from_inner(Vec::new());
-        let reader = EventReader {
-            events: events.clone(),
-        };
-        let writer = EventWriter { events };
-        (reader, writer)
-    }
-}
+use std::{fmt::Debug, sync::Arc};
+
+use log::info;
+use wgpu::InstanceDescriptor;
+use winit::{
+    event::{DeviceEvent, Event, WindowEvent},
+    window::Window,
+};
+
+pub use crate::error::Error;
+use crate::{GlobalState, RootEvent};
+
+pub mod shared;
+pub mod wrap;
+
+pub use shared::*;
+pub use wrap::*;
+
+pub type Viewport = (f32, f32, f32, f32);
+
+#[derive(Debug, Clone)]
+pub struct GlobalContext {
+    pub frame_time: f32,
+    pub mouse_position: Option<(f32, f32)>,
+    last_frame_time: std::time::Instant,
+}
+
+impl Default for GlobalContext {
+    fn default() -> Self {
+        Self {
+            frame_time: 0.0,
+            last_frame_time: std::time::Instant::now(),
+            mouse_position: None,
+        }
+    }
+}
+
+impl GlobalContext {
+    pub fn begin_frame(&mut self) {
+        self.last_frame_time = std::time::Instant::now();
+    }
+
+    pub fn end_frame(&mut self) {
+        self.frame_time = self.last_frame_time.elapsed().as_secs_f32();
+
+        println!("Frame time: {}", self.frame_time);
+    }
+}
+
+pub struct WgpuContext {
+    pub window: Arc<Window>,
+    pub device: wgpu::Device,
+    pub queue: wgpu::Queue,
+    pub adapter: wgpu::Adapter,
+
+    pub surface: wgpu::Surface<'static>,
+    pub surface_config: wgpu::SurfaceConfiguration,
+    pub surface_format: wgpu::TextureFormat,
+}
+
+impl WgpuContext {
+    pub fn new(window: Arc<Window>) -> Result<Self, Error> {
+        let instance = wgpu::Instance::new(InstanceDescriptor {
+            backends: wgpu::Backends::VULKAN,
+            dx12_shader_compiler: wgpu::Dx12Compiler::Fxc,
+            ..Default::default()
+        });
+        let surface = instance.create_surface(window.clone()).unwrap();
+
+        // WGPU 0.11+ support force fallback (if HW implementation not supported), set it to true or false (optional).
+        let adapter = pollster::block_on(instance.request_adapter(&wgpu::RequestAdapterOptions {
+            power_preference: wgpu::PowerPreference::HighPerformance,
+            compatible_surface: Some(&surface),
+            force_fallback_adapter: false,
+        }))
+        .unwrap();
+
+        println!("Adapter: {:?}", adapter.get_info());
+
+        let (device, queue) = pollster::block_on(adapter.request_device(
+            &wgpu::DeviceDescriptor {
+                required_features: wgpu::Features::default(),
+                required_limits: wgpu::Limits {
+                    max_buffer_size: u32::MAX as u64,
+                    ..Default::default()
+                },
+                label: None,
+                memory_hints: wgpu::MemoryHints::Performance,
+            },
+            None,
+        ))
+        .unwrap();
+
+        let size = window.inner_size();
+        let surface_format = surface.get_capabilities(&adapter).formats[0];
+        let surface_config = wgpu::SurfaceConfiguration {
+            usage: wgpu::TextureUsages::RENDER_ATTACHMENT,
+            format: surface_format,
+            width: size.width,
+            height: size.height,
+            present_mode: wgpu::PresentMode::AutoVsync,
+            desired_maximum_frame_latency: 2,
+            alpha_mode: wgpu::CompositeAlphaMode::Auto,
+            view_formats: vec![surface_format],
+        };
+        surface.configure(&device, &surface_config);
+
+        Ok(Self {
+            window,
+            device,
+            queue,
+            adapter,
+            surface,
+            surface_config,
+            surface_format,
+        })
+    }
+}
+
+pub trait FrameHandle<'a, E, T, C> {
+    fn update(&mut self, start_time: std::time::Instant) {}
+
+    fn handle_frame(
+        &'a mut self,
+        wgpu_context: &WgpuContext,
+        state: GlobalState<RootEvent>,
+        ctx: C,
+    ) -> Result<T, Error>;
+
+    fn handle_window_event(
+        &mut self,
+        event: &WindowEvent,
+        id: winit::window::WindowId,
+        wgpu_context: &WgpuContext,
+        state: GlobalState<RootEvent>,
+    ) {
+    }
+
+    fn handle_device_event(
+        &mut self,
+        event: &DeviceEvent,
+        id: winit::event::DeviceId,
+        wgpu_context: &WgpuContext,
+        state: GlobalState<RootEvent>,
+    ) {
+    }
+}
+
+pub type AdapterCreation<S, E, A> = (S, EventWriter<E>, A);
+
+pub trait Adapter<'a, WinitE, S: Sized, T, C, E: Debug>: FrameHandle<'a, WinitE, T, C> {
+    fn create(wgpu_context: &WgpuContext) -> AdapterCreation<S, E, Self>;
+
+    #[allow(dead_code)]
+    fn get_adapter_description(&self) -> String;
+
+    fn get_reader(&self) -> EventReader<E>;
+
+    fn handle_event(
+        &mut self,
+        wgpu_context: &WgpuContext,
+        global_state: &GlobalState<RootEvent>,
+        event: E,
+    ) {
+    }
+
+    fn handle_events(&mut self, wgpu_context: &WgpuContext, global_state: &GlobalState<RootEvent>) {
+        if self.get_reader().has_active_events() {
+            self.get_reader().read(|events| {
+                for event in events {
+                    info!("Handling event: {:?}", event);
+                    info!("Adapter: {:?}", self.get_adapter_description());
+
+                    self.handle_event(wgpu_context, global_state, event);
+                }
+            });
+        }
+    }
+}
+
+use strum_macros::{EnumCount, EnumIter};
+
+#[derive(Debug, Clone, Copy, EnumCount, EnumIter)]
+pub enum TransformationMode {
+    Translate,
+    Rotate,
+    Scale,
+    PlaceOnFace,
+}
+
+#[derive(PartialEq, Eq, Clone, Copy, Debug)]
+pub enum Mode {
+    Preview,
+    Prepare,
+    ForceAnalytics,
+}
+
+pub use event::{create_event_bundle, EventReader, EventWriter};
+
+mod event {
+    use std::fmt::Debug;
+
+    use crate::prelude::SharedMut;
+
+    pub struct EventReader<E: Debug> {
+        events: SharedMut<Vec<E>>,
+    }
+
+    impl<E: Debug> Clone for EventReader<E> {
+        fn clone(&self) -> Self {
+            Self {
+                events: self.events.clone(),
+            }
+        }
+    }
+
+    impl<E: Debug> EventReader<E> {
+        pub fn read<F: FnMut(std::vec::Drain<'_, E>)>(&self, mut f: F) {
+            f(self.events.write().drain(..))
+        }
+
+        pub fn has_active_events(&self) -> bool {
+            !self.events.read().is_empty()
+        }
+    }
+
+    #[derive(Debug)]
+    pub struct EventWriter<E: Debug> {
+        events: SharedMut<Vec<E>>,
+    }
+
+    impl<E: Debug> Clone for EventWriter<E> {
+        fn clone(&self) -> Self {
+            Self {
+                events: self.events.clone(),
+            }
+        }
+    }
+
+    impl<E: Debug> EventWriter<E> {
+        pub fn send(&self, event: E) {
+            self.events.write().push(event);
+        }
+    }
+
+    pub fn create_event_bundle<T: Debug>() -> (EventReader<T>, EventWriter<T>) {
+        let events = SharedMut::from_inner(Vec::new());
+        let reader = EventReader {
+            events: events.clone(),
+        };
+        let writer = EventWriter { events };
+        (reader, writer)
+    }
+}
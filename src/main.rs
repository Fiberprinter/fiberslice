--- conflicted
+++ resolved
@@ -1,165 +1,162 @@
-/*
-    Copyright (c) 2023 Elias Gottsbacher, Jan Traussnigg, Nico Huetter (HTBLA Kaindorf)
-    All rights reserved.
-    Note: The complete copyright description for this software thesis can be found at the beginning of each file.
-    Please refer to the terms and conditions stated therein.
-*/
-use model::gcode::{self, DisplaySettings, MeshSettings};
-use nfde::{DialogResult, FilterableDialogBuilder, Nfd, SingleFileDialogBuilder};
-
-use prelude::{Adapter, SharedState};
-
-mod actions;
-mod api;
-mod config;
-mod control;
-mod environment;
-mod error;
-mod event;
-mod model;
-mod picking;
-mod prelude;
-mod render;
-mod settings;
-mod shortcut;
-mod slicer;
-mod tests;
-mod tools;
-mod ui;
-mod view;
-mod window;
-
-use winit::event_loop::EventLoop;
-
-use crate::prelude::FrameHandle;
-
-#[tokio::main]
-async fn main() {
-    let event_loop = EventLoop::new();
-
-    let mut window_handler = window::WindowHandler::from_event_loop(&event_loop);
-
-    //let settings = SharedMut::from_inner(settings::Settings { diameter: 0.45 });
-    let mesh_settings = MeshSettings {};
-    let display_settings = DisplaySettings {
-        diameter: 0.45,
-        horizontal: 0.425,
-        vertical: 0.325,
-    };
-
-    let workpiece = create_toolpath(&mesh_settings, &display_settings);
-
-    let (writer_render_event, mut render_adapter) =
-        render::RenderAdapter::from_context(window_handler.borrow_context());
-
-<<<<<<< HEAD
-    render_adapter.set_workpiece(workpiece.unwrap());
-    render_adapter.update_from_state();
-
-    //render_adapter.set_toolpath(toolpath);
-
-=======
->>>>>>> 18d930ca
-    let (writer_environment_event, mut environment_adapter) =
-        environment::EnvironmentAdapter::from_context(window_handler.borrow_context());
-    let (writer_ui_event, mut ui_adapter) =
-        ui::UiAdapter::from_context(window_handler.borrow_context());
-
-    let (writer_picking_event, mut picking_adapter) =
-        picking::PickingAdapter::from_context(window_handler.borrow_context());
-
-    let mut shared_state = SharedState::new(
-        writer_render_event,
-        writer_environment_event,
-        writer_ui_event,
-        writer_picking_event,
-    );
-
-    ui_adapter.init(&shared_state);
-
-    //let cpu_model = create_toolpath(&context);
-    window_handler.init();
-
-    event_loop.run(move |event, _, control_flow| match event {
-        winit::event::Event::MainEventsCleared => {
-            window_handler.request_redraw();
-        }
-        winit::event::Event::RedrawRequested(_) => {
-            let frame_input = window_handler.next_frame_input();
-
-            shared_state
-                .handle_frame(&frame_input, ())
-                .expect("Failed to handle frame");
-
-            let ui_output = ui_adapter.handle_frame(&frame_input, &shared_state);
-
-            environment_adapter
-                .handle_frame(&frame_input, (ui_adapter.share_state(), &ui_output))
-                .expect("Failed to handle frame");
-
-            render_adapter
-                .handle_frame(
-                    &frame_input,
-                    (environment_adapter.share_environment(), &ui_output),
-                )
-                .expect("Failed to handle frame");
-
-            picking_adapter
-                .handle_frame(&frame_input, render_adapter.share_state())
-                .expect("Failed to handle frame");
-
-            ui_adapter.handle_events();
-            environment_adapter.handle_events();
-            render_adapter.handle_events();
-            picking_adapter.handle_events();
-
-            window_handler.borrow_context().swap_buffers().unwrap();
-            control_flow.set_poll();
-            window_handler.request_redraw();
-        }
-        winit::event::Event::WindowEvent { ref event, .. } => {
-            window_handler.handle_winit_event(event, control_flow);
-        }
-        _ => {}
-    });
-}
-
-pub fn create_toolpath(
-    mesh_settings: &MeshSettings,
-    display_settings: &DisplaySettings,
-) -> Option<gcode::PrintPart> {
-    let nfd = Nfd::new().unwrap();
-    let result = nfd.open_file().add_filter("Gcode", "gcode").unwrap().show();
-
-    match result {
-        DialogResult::Ok(path) => {
-            let content = std::fs::read_to_string(path).unwrap();
-            let gcode: gcode::GCode = gcode::parser::parse_content(&content).unwrap();
-
-            let workpiece = gcode::PrintPart::from_gcode(
-                (content.lines(), gcode),
-                mesh_settings,
-                display_settings,
-            );
-
-            /*
-                        let mut cpu_model = Gm::new(
-                Mesh::new(context, &cpu_mesh.0),
-                PhysicalMaterial::new(context, &CpuMaterial::default()),
-            );
-
-            if let Some(vec) = cpu_mesh.1 {
-                cpu_model.set_transformation(Mat4::from_translation(Vector3::new(
-                    -vec.x, -vec.y, -vec.z,
-                )));
-            }
-
-            cpu_model
-
-             */
-
-            Some(workpiece)
-        }
-        _ => None,
-    }
-}
+/*
+    Copyright (c) 2023 Elias Gottsbacher, Jan Traussnigg, Nico Huetter (HTBLA Kaindorf)
+    All rights reserved.
+    Note: The complete copyright description for this software thesis can be found at the beginning of each file.
+    Please refer to the terms and conditions stated therein.
+*/
+use model::gcode::{self, DisplaySettings, MeshSettings};
+use nfde::{DialogResult, FilterableDialogBuilder, Nfd, SingleFileDialogBuilder};
+
+use prelude::{Adapter, SharedState};
+
+mod actions;
+mod api;
+mod config;
+mod control;
+mod environment;
+mod error;
+mod event;
+mod model;
+mod picking;
+mod prelude;
+mod render;
+mod settings;
+mod shortcut;
+mod slicer;
+mod tests;
+mod tools;
+mod ui;
+mod view;
+mod window;
+
+use winit::event_loop::EventLoop;
+
+use crate::prelude::FrameHandle;
+
+#[tokio::main]
+async fn main() {
+    let event_loop = EventLoop::new();
+
+    let mut window_handler = window::WindowHandler::from_event_loop(&event_loop);
+
+    //let settings = SharedMut::from_inner(settings::Settings { diameter: 0.45 });
+    let mesh_settings = MeshSettings {};
+    let display_settings = DisplaySettings {
+        diameter: 0.45,
+        horizontal: 0.425,
+        vertical: 0.325,
+    };
+
+    let workpiece = create_toolpath(&mesh_settings, &display_settings);
+
+    let (writer_render_event, mut render_adapter) =
+        render::RenderAdapter::from_context(window_handler.borrow_context());
+
+    render_adapter.set_workpiece(workpiece.unwrap());
+    render_adapter.update_from_state();
+
+    //render_adapter.set_toolpath(toolpath);
+  
+    let (writer_environment_event, mut environment_adapter) =
+        environment::EnvironmentAdapter::from_context(window_handler.borrow_context());
+    let (writer_ui_event, mut ui_adapter) =
+        ui::UiAdapter::from_context(window_handler.borrow_context());
+
+    let (writer_picking_event, mut picking_adapter) =
+        picking::PickingAdapter::from_context(window_handler.borrow_context());
+
+    let mut shared_state = SharedState::new(
+        writer_render_event,
+        writer_environment_event,
+        writer_ui_event,
+        writer_picking_event,
+    );
+
+    ui_adapter.init(&shared_state);
+
+    //let cpu_model = create_toolpath(&context);
+    window_handler.init();
+
+    event_loop.run(move |event, _, control_flow| match event {
+        winit::event::Event::MainEventsCleared => {
+            window_handler.request_redraw();
+        }
+        winit::event::Event::RedrawRequested(_) => {
+            let frame_input = window_handler.next_frame_input();
+
+            shared_state
+                .handle_frame(&frame_input, ())
+                .expect("Failed to handle frame");
+
+            let ui_output = ui_adapter.handle_frame(&frame_input, &shared_state);
+
+            environment_adapter
+                .handle_frame(&frame_input, (ui_adapter.share_state(), &ui_output))
+                .expect("Failed to handle frame");
+
+            render_adapter
+                .handle_frame(
+                    &frame_input,
+                    (environment_adapter.share_environment(), &ui_output),
+                )
+                .expect("Failed to handle frame");
+
+            picking_adapter
+                .handle_frame(&frame_input, render_adapter.share_state())
+                .expect("Failed to handle frame");
+
+            ui_adapter.handle_events();
+            environment_adapter.handle_events();
+            render_adapter.handle_events();
+            picking_adapter.handle_events();
+
+            window_handler.borrow_context().swap_buffers().unwrap();
+            control_flow.set_poll();
+            window_handler.request_redraw();
+        }
+        winit::event::Event::WindowEvent { ref event, .. } => {
+            window_handler.handle_winit_event(event, control_flow);
+        }
+        _ => {}
+    });
+}
+
+pub fn create_toolpath(
+    mesh_settings: &MeshSettings,
+    display_settings: &DisplaySettings,
+) -> Option<gcode::PrintPart> {
+    let nfd = Nfd::new().unwrap();
+    let result = nfd.open_file().add_filter("Gcode", "gcode").unwrap().show();
+
+    match result {
+        DialogResult::Ok(path) => {
+            let content = std::fs::read_to_string(path).unwrap();
+            let gcode: gcode::GCode = gcode::parser::parse_content(&content).unwrap();
+
+            let workpiece = gcode::PrintPart::from_gcode(
+                (content.lines(), gcode),
+                mesh_settings,
+                display_settings,
+            );
+
+            /*
+                        let mut cpu_model = Gm::new(
+                Mesh::new(context, &cpu_mesh.0),
+                PhysicalMaterial::new(context, &CpuMaterial::default()),
+            );
+
+            if let Some(vec) = cpu_mesh.1 {
+                cpu_model.set_transformation(Mat4::from_translation(Vector3::new(
+                    -vec.x, -vec.y, -vec.z,
+                )));
+            }
+
+            cpu_model
+
+             */
+
+            Some(workpiece)
+        }
+        _ => None,
+    }
+}
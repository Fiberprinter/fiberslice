use strum_macros::EnumString;
<<<<<<< HEAD
use three_d::Srgba;
=======

use crate::api::U8Color;
>>>>>>> 542d06ad

#[derive(Debug, Clone, EnumString, PartialEq, Eq)]
pub enum PrintType {
    InternalInfill,
    SolidInfill,
    BridgeInfill,
    TopSolidInfill,
    Skirt,
    Brim,
    Support,
    Perimeter,
    ExternalPerimeter,
    OverhangPerimeter,
    WallOuter,
    WallInner,
    Unknown,
}

impl PrintType {
<<<<<<< HEAD
    pub fn get_color(&self) -> Srgba {
        //set hard coded colors for now unique to each print type
        match &self {
            Self::InternalInfill => Srgba::new(0, 0, 255, 255),
            Self::SolidInfill => Srgba::new(0, 255, 0, 255),
            Self::BridgeInfill => Srgba::new(255, 0, 0, 255),
            Self::TopSolidInfill => Srgba::new(130, 130, 0, 255),
            Self::Skirt => Srgba::new(255, 0, 255, 255),
            Self::Brim => Srgba::new(0, 255, 255, 255),
            Self::Support => Srgba::new(255, 255, 255, 255),
            Self::Perimeter => Srgba::new(255, 0, 255, 255),
            Self::WallOuter => Srgba::new(255, 0, 0, 255),
            Self::WallInner => Srgba::new(255, 0, 0, 255),
            Self::ExternalPerimeter => Srgba::new(255, 255, 0, 255),
            Self::OverhangPerimeter => Srgba::new(0, 255, 255, 255),
            Self::Unknown => Srgba::new(0, 0, 0, 255),
=======
    pub fn get_color(&self) -> U8Color {
        //set hard coded colors for now unique to each print type
        match &self {
            Self::InternalInfill => U8Color([0, 0, 255, 255]),
            Self::SolidInfill => U8Color([0, 255, 0, 255]),
            Self::BridgeInfill => U8Color([255, 0, 0, 255]),
            Self::TopSolidInfill => U8Color([130, 130, 0, 255]),
            Self::Skirt => U8Color([255, 0, 255, 255]),
            Self::Brim => U8Color([0, 255, 255, 255]),
            Self::Support => U8Color([255, 255, 255, 255]),
            Self::Perimeter => U8Color([255, 0, 255, 255]),
            Self::WallOuter => U8Color([255, 0, 0, 255]),
            Self::WallInner => U8Color([255, 0, 0, 255]),
            Self::ExternalPerimeter => U8Color([255, 255, 0, 255]),
            Self::OverhangPerimeter => U8Color([0, 255, 255, 255]),
            Self::Unknown => U8Color([0, 0, 0, 255]),
>>>>>>> 542d06ad
        }
    }
}
<|MERGE_RESOLUTION|>--- conflicted
+++ resolved
@@ -1,64 +1,41 @@
-use strum_macros::EnumString;
-<<<<<<< HEAD
-use three_d::Srgba;
-=======
-
-use crate::api::U8Color;
->>>>>>> 542d06ad
-
-#[derive(Debug, Clone, EnumString, PartialEq, Eq)]
-pub enum PrintType {
-    InternalInfill,
-    SolidInfill,
-    BridgeInfill,
-    TopSolidInfill,
-    Skirt,
-    Brim,
-    Support,
-    Perimeter,
-    ExternalPerimeter,
-    OverhangPerimeter,
-    WallOuter,
-    WallInner,
-    Unknown,
-}
-
-impl PrintType {
-<<<<<<< HEAD
-    pub fn get_color(&self) -> Srgba {
-        //set hard coded colors for now unique to each print type
-        match &self {
-            Self::InternalInfill => Srgba::new(0, 0, 255, 255),
-            Self::SolidInfill => Srgba::new(0, 255, 0, 255),
-            Self::BridgeInfill => Srgba::new(255, 0, 0, 255),
-            Self::TopSolidInfill => Srgba::new(130, 130, 0, 255),
-            Self::Skirt => Srgba::new(255, 0, 255, 255),
-            Self::Brim => Srgba::new(0, 255, 255, 255),
-            Self::Support => Srgba::new(255, 255, 255, 255),
-            Self::Perimeter => Srgba::new(255, 0, 255, 255),
-            Self::WallOuter => Srgba::new(255, 0, 0, 255),
-            Self::WallInner => Srgba::new(255, 0, 0, 255),
-            Self::ExternalPerimeter => Srgba::new(255, 255, 0, 255),
-            Self::OverhangPerimeter => Srgba::new(0, 255, 255, 255),
-            Self::Unknown => Srgba::new(0, 0, 0, 255),
-=======
-    pub fn get_color(&self) -> U8Color {
-        //set hard coded colors for now unique to each print type
-        match &self {
-            Self::InternalInfill => U8Color([0, 0, 255, 255]),
-            Self::SolidInfill => U8Color([0, 255, 0, 255]),
-            Self::BridgeInfill => U8Color([255, 0, 0, 255]),
-            Self::TopSolidInfill => U8Color([130, 130, 0, 255]),
-            Self::Skirt => U8Color([255, 0, 255, 255]),
-            Self::Brim => U8Color([0, 255, 255, 255]),
-            Self::Support => U8Color([255, 255, 255, 255]),
-            Self::Perimeter => U8Color([255, 0, 255, 255]),
-            Self::WallOuter => U8Color([255, 0, 0, 255]),
-            Self::WallInner => U8Color([255, 0, 0, 255]),
-            Self::ExternalPerimeter => U8Color([255, 255, 0, 255]),
-            Self::OverhangPerimeter => U8Color([0, 255, 255, 255]),
-            Self::Unknown => U8Color([0, 0, 0, 255]),
->>>>>>> 542d06ad
-        }
-    }
-}
+use strum_macros::EnumString;
+
+use three_d::Srgba;
+
+#[derive(Debug, Clone, EnumString, PartialEq, Eq)]
+pub enum PrintType {
+    InternalInfill,
+    SolidInfill,
+    BridgeInfill,
+    TopSolidInfill,
+    Skirt,
+    Brim,
+    Support,
+    Perimeter,
+    ExternalPerimeter,
+    OverhangPerimeter,
+    WallOuter,
+    WallInner,
+    Unknown,
+}
+
+impl PrintType {
+    pub fn get_color(&self) -> Srgba {
+        //set hard coded colors for now unique to each print type
+        match &self {
+            Self::InternalInfill => Srgba::new(0, 0, 255, 255),
+            Self::SolidInfill => Srgba::new(0, 255, 0, 255),
+            Self::BridgeInfill => Srgba::new(255, 0, 0, 255),
+            Self::TopSolidInfill => Srgba::new(130, 130, 0, 255),
+            Self::Skirt => Srgba::new(255, 0, 255, 255),
+            Self::Brim => Srgba::new(0, 255, 255, 255),
+            Self::Support => Srgba::new(255, 255, 255, 255),
+            Self::Perimeter => Srgba::new(255, 0, 255, 255),
+            Self::WallOuter => Srgba::new(255, 0, 0, 255),
+            Self::WallInner => Srgba::new(255, 0, 0, 255),
+            Self::ExternalPerimeter => Srgba::new(255, 255, 0, 255),
+            Self::OverhangPerimeter => Srgba::new(0, 255, 255, 255),
+            Self::Unknown => Srgba::new(0, 0, 0, 255),
+        }
+    }
+}
<div align="center">
<h1 align="center">
<img src="https://raw.githubusercontent.com/PKief/vscode-material-icon-theme/ec559a9f6bfd399b82bb44393651661b08aaf7ba/icons/folder-markdown-open.svg" width="100" />
<br>fiberslice-5d
</h1>
<h3>◦ Unleash the 5D power with fiberslice</h3>
<h3>◦ Developed with the software and tools listed below.</h3>

<p align="center">
<img src="https://img.shields.io/badge/PowerShell-5391FE.svg?style&logo=PowerShell&logoColor=white" alt="PowerShell" />
<img src="https://img.shields.io/badge/Python-3776AB.svg?style&logo=Python&logoColor=white" alt="Python" />
<img src="https://img.shields.io/badge/Dlib-008000.svg?style&logo=Dlib&logoColor=white" alt="Dlib" />
<img src="https://img.shields.io/badge/Rust-000000.svg?style&logo=Rust&logoColor=white" alt="Rust" />
<img src="https://img.shields.io/badge/JSON-000000.svg?style&logo=JSON&logoColor=white" alt="JSON" />
<img src="https://img.shields.io/badge/Markdown-000000.svg?style&logo=Markdown&logoColor=white" alt="Markdown" />
</p>
<img src="https://img.shields.io/github/languages/top/GodGotzi/fiberslice-5d?style&color=5D6D7E" alt="GitHub top language" />
<img src="https://img.shields.io/github/languages/code-size/GodGotzi/fiberslice-5d?style&color=5D6D7E" alt="GitHub code size in bytes" />
<img src="https://img.shields.io/github/commit-activity/m/GodGotzi/fiberslice-5d?style&color=5D6D7E" alt="GitHub commit activity" />
<img src="https://img.shields.io/github/license/GodGotzi/fiberslice-5d?style&color=5D6D7E" alt="GitHub license" />
</div>

---

## 📒 Table of Contentss

- [📒 Table of Contents](#-table-of-contents)
- [📍 Overview](#-overview)
- [⚙️ Features](#-features)
- [📂 Project Structure](#project-structure)
- [🧩 Modules](#modules)
- [🚀 Getting Started](#-getting-started)
- [🗺 Roadmap](#-roadmap)
- [🤝 Contributing](#-contributing)
- [📄 License](#-license)
- [👏 Acknowledgments](#-acknowledgments)

---

## 📍 Overview

The project is a 3D application with a GUI interface for rendering and interacting with objects. It includes functionalities for handling window events, managing tasks, and providing a visualizer. The project also supports G-Code parsing, layer generation, and toolpath creation for 3D printing. Its value proposition lies in its ability to provide a comprehensive interface for 3D modeling, visualization, and printing, enhancing the user's workflow and productivity.

---

<<<<<<< HEAD
## ⚙️ Features

HTTPStatus Exception: 400

---

=======
>>>>>>> 80aa0158
## 📂 Project Structure

---

## 🧩 Modules

# Seperate Systems

| File                                                                                                                   | Summary                                                                                                                                                                                                                                                                                                                                                                                                                                                                      |
| ---------------------------------------------------------------------------------------------------------------------- | ---------------------------------------------------------------------------------------------------------------------------------------------------------------------------------------------------------------------------------------------------------------------------------------------------------------------------------------------------------------------------------------------------------------------------------------------------------------------------- |
| [create_protocol.py](https://github.com/GodGotzi/fiberslice-5d/blob/main/automated_prepare_gpt\create_protocol.py)     | This code is a command-line tool for creating commit protocols. It reads git commit logs, filters out relevant lines based on certain keywords, and generates protocol files for each commit. It uses OpenAI's GPT-3.5 Turbo model to describe the commit messages. The tool allows the user to specify a filename, API key, and an optional date filter for the commits. The generated protocol files are stored in separate folders for raw commits and processed commits. |
| [delete_all_diffs.ps1](https://github.com/GodGotzi/fiberslice-5d/blob/main/automated_prepare_gpt\delete_all_diffs.ps1) | The code retrieves a list of files from a "diffs" directory and then proceeds to delete each file forcefully.                                                                                                                                                                                                                                                                                                                                                                |

# Main

| File                                                                                                                   | Summary                                                                                                                                                                                                                                                                                                                                                                                                                                                                                    |
| ---------------------------------------------------------------------------------------------------------------------- | ------------------------------------------------------------------------------------------------------------------------------------------------------------------------------------------------------------------------------------------------------------------------------------------------------------------------------------------------------------------------------------------------------------------------------------------------------------------------------------------ |
| [lib.rs](https://github.com/GodGotzi/fiberslice-5d/blob/main/macros\src\lib.rs)                                        | This code is a procedural macro implementation that generates a trait implementation called `TypeEq`. The trait provides a method `type_eq` which checks if two instances of the same enum variant from the input enum are equal. It supports enums and panics for structs and unions.                                                                                                                                                                                                     |
| [application.rs](https://github.com/GodGotzi/fiberslice-5d/blob/main/src\application.rs)                               | The code defines an Application struct with various methods for handling window events, tasks, and a visualizer. It also includes a TaskHandler struct for managing tasks, and an ApplicationContext struct for managing the application's context, theme, mode, and boundaries. The code includes a function for rendering the user interface and a few helper structs and enums.                                                                                                         |
| [config.rs](https://github.com/GodGotzi/fiberslice-5d/blob/main/src\config.rs)                                         | This code defines constants and functions for GUI styling and sizes used in the project. It includes a default window size, color scheme selection, and measurements for menu bars, mode bars, task bars, and toolbars. It also has a module for potential addons and a nested module for default settings bar width.                                                                                                                                                                      |
| [error.rs](https://github.com/GodGotzi/fiberslice-5d/blob/main/src\error.rs)                                           | The code defines an enum called `Error` with different variants representing various error types. It includes functions to format and display error messages. These error types cover common errors related to generic, missing fields, initial build, GCode parsing, unknown instruction types, setup errors, GCode state parsing, and IO errors.                                                                                                                                         |
| [gui.rs](https://github.com/GodGotzi/fiberslice-5d/blob/main/src\gui.rs)                                               | The code is a collection of GUI components like menu bars, task bars, mode bars, settings bars, and toolbars. It also includes a screen struct that represents the entire user interface and has methods to show these components. The goal is to provide a comprehensive summary of the code's core functionalities in a concise manner.                                                                                                                                                  |
| [main.rs](https://github.com/GodGotzi/fiberslice-5d/blob/main/src\main.rs)                                             | This code sets up a 3D application with a GUI interface for rendering and interacting with objects. It handles input events, updates the scene, performs rendering, and manages the main event loop. It also includes a test function to add objects to the scene.                                                                                                                                                                                                                         |
| [prelude.rs](https://github.com/GodGotzi/fiberslice-5d/blob/main/src\prelude.rs)                                       | This code defines two structs, `AsyncPacket` and `AsyncWrapper`, which handle asynchronous data. The `AsyncPacket` struct contains two optional elements, `sync_element` and `async_element`, which can hold an item of type `Item`. The `AsyncWrapper` struct manages a vector of `AsyncPacket` instances and provides methods to manipulate and access the data. One notable feature is the ability to find and register items within the `AsyncWrapper` struct.                         |
| [setup.rs](https://github.com/GodGotzi/fiberslice-5d/blob/main/src\setup.rs)                                           | This code defines a setup context for different 3D printers. It stores information like box offset, printing box dimensions, and printer GLB file path. The code also provides a conversion function to load the setup configuration from a YAML file based on the selected printer setup.                                                                                                                                                                                                 |
| [window.rs](https://github.com/GodGotzi/fiberslice-5d/blob/main/src\window.rs)                                         | This code builds a window using the winit library. It handles different platforms, sets window properties, and returns a Result containing the built window or an error message.                                                                                                                                                                                                                                                                                                           |
| [icon.rs](https://github.com/GodGotzi/fiberslice-5d/blob/main/src\gui\icon.rs)                                         | The code defines a struct IconTable that holds different icon images for various orientations. It provides a method to retrieve the icon based on the given orientation and also handles loading the icons from disk using the image crate.                                                                                                                                                                                                                                                |
| [menubar.rs](https://github.com/GodGotzi/fiberslice-5d/blob/main/src\gui\menubar.rs)                                   | The code defines a menubar GUI component with buttons for File, Edit, View, Settings, and Help. It uses the egui library to create the UI and handles user interactions through callbacks. The menubar is displayed at the top of the application window.                                                                                                                                                                                                                                  |
| [modebar.rs](https://github.com/GodGotzi/fiberslice-5d/blob/main/src\gui\modebar.rs)                                   | The code defines the Modebar component, which displays a mode selection bar in a user interface. It uses egui_extras, egui_grid, and three_d libraries for UI rendering and interaction. The component's show function builds the mode selection bar using an egui::Ui object and custom layout. It allows the user to select different modes and updates the application's context accordingly.                                                                                           |
| [settingsbar.rs](https://github.com/GodGotzi/fiberslice-5d/blob/main/src\gui\settingsbar.rs)                           | The code provides a settings panel with tabs for different settings categories (slice, filament, and printer). It uses the egui library to create a user interface and allows users to switch between different settings sections based on their selection. The Settingsbar struct is responsible for managing the open_panel state and displaying the appropriate settings based on the current selection.                                                                                |
| [taskbar.rs](https://github.com/GodGotzi/fiberslice-5d/blob/main/src\gui\taskbar.rs)                                   | This code defines a Taskbar component that can be shown in an egui GUI. It displays a bar at the bottom with FPS counter and a theme toggle button. The Taskbar responds to user input and updates the GUI accordingly.                                                                                                                                                                                                                                                                    |
| [toolbar.rs](https://github.com/GodGotzi/fiberslice-5d/blob/main/src\gui\toolbar.rs)                                   | The code defines a `Toolbar` struct and implements the `Component` trait for it. The `show` function uses egui to display a side panel called "toolbar" with a defined width. It also registers an event for changing the toolbar width. The resulting boundary is stored in the application context.                                                                                                                                                                                      |
| [mod.rs](https://github.com/GodGotzi/fiberslice-5d/blob/main/src\gui\components\mod.rs)                                | The code allows for the inclusion and management of addons in a modular fashion, enhancing the overall functionality of the system.                                                                                                                                                                                                                                                                                                                                                        |
| [force_analytics.rs](https://github.com/GodGotzi/fiberslice-5d/blob/main/src\gui\components\addons\force_analytics.rs) | This code defines a function called `show` that displays a complex graphical user interface using the egui library. The interface consists of multiple nested panels arranged horizontally and vertically, with some panels having specific dimensions. The code also applies a shaded color based on the dark mode setting. The function is executed by a callback function passed as an argument. Overall, it creates a visually appealing and interactive interface for an application. |
| [mod.rs](https://github.com/GodGotzi/fiberslice-5d/blob/main/src\gui\components\addons\mod.rs)                         | The code defines functions and modules related to creating graphical user interfaces. It includes the creation of addon strips, displaying orientation buttons, and handling different modes in the GUI.                                                                                                                                                                                                                                                                                   |
| [monitor.rs](https://github.com/GodGotzi/fiberslice-5d/blob/main/src\gui\components\addons\monitor.rs)                 | The code defines a function that generates a GUI using egui library. It builds a complex layout using various sizes and orientations. The resulting GUI is a combination of different components and styles defined in the application context. The GUI also includes interaction with the user, such as handling user input and displaying visual elements.                                                                                                                               |
| [prepare.rs](https://github.com/GodGotzi/fiberslice-5d/blob/main/src\gui\components\addons\prepare.rs)                 | The code displays a GUI component using the egui library. It creates a complex layout with various sizes and strips, including nested strips. The GUI component is created using a builder pattern and registered with a bounding box.                                                                                                                                                                                                                                                     |
| [preview.rs](https://github.com/GodGotzi/fiberslice-5d/blob/main/src\gui\components\addons\preview.rs)                 | The code shows a GUI panel using the egui framework. It creates a layout with various sizes and elements, including a colored rectangle and a nested structure. The boundary object is registered for GUI interaction.                                                                                                                                                                                                                                                                     |
| [mod.rs](https://github.com/GodGotzi/fiberslice-5d/blob/main/src\math\mod.rs)                                          | This code defines a VirtualPlane struct that represents a mathematical plane in a 3D space. It has a position and a normal vector. It also provides methods to access the position and normal vectors.                                                                                                                                                                                                                                                                                     |
| [layer.rs](https://github.com/GodGotzi/fiberslice-5d/blob/main/src\model\layer.rs)                                     | The code provides functionalities for creating and manipulating 3D mesh objects. It includes features for adding triangles, drawing paths and rectangles, and constructing layer models. Additionally, it defines structs and methods for managing mesh elements and coordinates.                                                                                                                                                                                                          |
| [mod.rs](https://github.com/GodGotzi/fiberslice-5d/blob/main/src\model\mod.rs)                                         | The code includes modules for G-code parsing (gcode) and layer generation (layer). It efficiently handles the core functionalities with precision and conciseness.                                                                                                                                                                                                                                                                                                                         |
| [instruction.rs](https://github.com/GodGotzi/fiberslice-5d/blob/main/src\model\gcode\instruction.rs)                   | This code defines several structs and enums related to CNC machine instructions. It includes functionality for parsing and representing different instruction types, storing instructions along with their child instructions and movements, and generating G-code from the instructions.                                                                                                                                                                                                  |
| [mod.rs](https://github.com/GodGotzi/fiberslice-5d/blob/main/src\model\gcode\mod.rs)                                   | The code provides a SourceBuilder struct for constructing G-code source strings. It supports adding movements and instructions, and can output the final source string. The GCode struct is used to represent a collection of instruction modules.                                                                                                                                                                                                                                         |
| [movement.rs](https://github.com/GodGotzi/fiberslice-5d/blob/main/src\model\gcode\movement.rs)                         | This code defines a'Movements' struct with fields X, Y, Z, E, and F. It allows setting and adding movements, converting the movements to a vector, and generating G-Code strings.                                                                                                                                                                                                                                                                                                          |
| [parser.rs](https://github.com/GodGotzi/fiberslice-5d/blob/main/src\model\gcode\parser.rs)                             | The code provides functionality to parse and convert G-code instructions into a structured representation. It handles comments, instructions, and parameters. The resulting structured representation is wrapped in a GCode struct.                                                                                                                                                                                                                                                        |
| [state.rs](https://github.com/GodGotzi/fiberslice-5d/blob/main/src\model\gcode\state.rs)                               | The code defines an enum called StateField, representing different fields of a state. It also provides a conversion implementation from a string to the StateField enum. The State struct holds optional values for layer, print type, and mesh. It has a parse method that takes a string input, converts it into a StateField enum, and assigns the corresponding value to the State struct's fields.                                                                                    |
| [toolpath.rs](https://github.com/GodGotzi/fiberslice-5d/blob/main/src\model\gcode\toolpath.rs)                         | The code is used to generate tool paths for 3D printing based on G-code instructions. It processes the instructions, calculates the path lines, and organizes them into layers. The code also includes functionality for rendering and creating meshes for each layer.                                                                                                                                                                                                                     |
| [mod.rs](https://github.com/GodGotzi/fiberslice-5d/blob/main/src\slicer\mod.rs)                                        | The code consists of a module called "print_type" that likely includes functions or structures related to printing or handling different types of data in a program.                                                                                                                                                                                                                                                                                                                       |
| [print_type.rs](https://github.com/GodGotzi/fiberslice-5d/blob/main/src\slicer\print_type.rs)                          | The code defines an enum called "PrintType" with different print types. It provides a function to get the color associated with each print type using the "Srgba" struct from the "three_d_asset" crate. Each print type has a unique hard-coded color.                                                                                                                                                                                                                                    |
| [format.rs](https://github.com/GodGotzi/fiberslice-5d/blob/main/src\utils\format.rs)                                   | This code defines a `PrettyFormat` trait and several implementations for formatting different types of vectors and numeric values. It provides a method `pretty_format` that converts the values to a string representation.                                                                                                                                                                                                                                                               |
| [frame.rs](https://github.com/GodGotzi/fiberslice-5d/blob/main/src\utils\frame.rs)                                     | The code defines a FrameHandle trait with a frame function. This function takes in a FrameInput and a shared reference to an Application. Its purpose is to handle frame logic.                                                                                                                                                                                                                                                                                                            |
| [mod.rs](https://github.com/GodGotzi/fiberslice-5d/blob/main/src\utils\mod.rs)                                         | This code defines modules for formatting, frames, and tasks. It also provides a debug wrapper and implementation for flipping the y and z coordinates of a Vector3 data structure.                                                                                                                                                                                                                                                                                                         |
| [task.rs](https://github.com/GodGotzi/fiberslice-5d/blob/main/src\utils\task.rs)                                       | This code defines a `TaskWithResult` struct that allows running a task asynchronously and retrieving its result. It also provides a way to kill the task if needed. The `TaskWithResult` struct uses `tokio` for asynchronous execution and employs the `oneshot` channel to receive the task's result.                                                                                                                                                                                    |
| [buffer.rs](https://github.com/GodGotzi/fiberslice-5d/blob/main/src\view\buffer.rs)                                    | This code defines a generic ObjectBuffer struct that manages a collection of objects and models. It provides methods to add, remove, hide, show, and retrieve objects and models. It also supports rendering and picking functionality. It uses hideable objects to control object visibility.                                                                                                                                                                                             |
| [camera.rs](https://github.com/GodGotzi/fiberslice-5d/blob/main/src\view\camera.rs)                                    | The code defines a trait and implements it for the `Camera` struct. It also includes a `CameraBuilder` struct to construct a camera with various configuration options. By calling the `handle_orientation()` method on a camera object, its view is set based on the orientation provided.                                                                                                                                                                                                |
| [environment.rs](https://github.com/GodGotzi/fiberslice-5d/blob/main/src\view\environment.rs)                          | This code defines the `Environment` struct, which holds a camera, camera control, and a list of lights. It provides functions to access and modify the camera, handle camera events, and update the viewport based on the frame input.                                                                                                                                                                                                                                                     |
| [mod.rs](https://github.com/GodGotzi/fiberslice-5d/blob/main/src\view\mod.rs)                                          | This code provides functionalities for handling buffers, cameras, environments, and visualizations in a three-dimensional space. It also includes implementations for the Contains trait, an enum for orientations, and an enum for different modes of operation.                                                                                                                                                                                                                          |
| [force.rs](https://github.com/GodGotzi/fiberslice-5d/blob/main/src\view\visualization\force.rs)                        | The `ForceVisualizer` struct has a `result` field, which is an optional shared mutex that wraps a task result. It provides a constructor method to create a new instance of the `ForceVisualizer` struct.                                                                                                                                                                                                                                                                                  |
| [mod.rs](https://github.com/GodGotzi/fiberslice-5d/blob/main/src\view\visualization\mod.rs)                            | This code defines a visualizer trait for rendering objects in an application. It includes modules for force visualization and model handling. The VisualizerContext struct manages different types of visualizers, specifically for GCode and force visualization. The code provides methods for accessing and manipulating these visualizers.                                                                                                                                             |
| [model.rs](https://github.com/GodGotzi/fiberslice-5d/blob/main/src\view\visualization\model.rs)                        | This code implements a GCode visualizer with the ability to set and visualize GCode instructions, generating 3D layers based on the instructions. It also includes functions for collecting and building test mesh objects.                                                                                                                                                                                                                                                                |
| [lib.rs](https://github.com/GodGotzi/fiberslice-5d/blob/main/traits\src\lib.rs)                                        | This code defines a trait called `TypeEq` which allows for type equality checks. It has one function, `type_eq`, that compares the type of an instance implementing the trait with another given type and returns true if they are equal, and false otherwise.                                                                                                                                                                                                                             |

---

## 🚀 Getting Started

### ✔️ Prerequisites

Before you begin, ensure that you have the following prerequisites installed:

> - `ℹ️ Requirement 1`
> - `ℹ️ Requirement 2`
> - `ℹ️ ...`

### 📦 Installation

1. Clone the fiberslice-5d repository:

```sh
git clone https://github.com/GodGotzi/fiberslice-5d
```

2. Change to the project directory:

```sh
cd fiberslice-5d
```

3. Install the dependencies:

```sh
cargo build
```

### 🎮 Using fiberslice-5d

```sh
cargo run
```

### 🧪 Running Tests

```sh
cargo test
```

---

## 🗺 Roadmap

> - [x] `ℹ️  Task 1: Implement X`
> - [ ] `ℹ️  Task 2: Refactor Y`
> - [ ] `ℹ️ ...`

---

## 👏 Acknowledgments

> - `ℹ️  List any resources, contributors, inspiration, etc.`

---
<|MERGE_RESOLUTION|>--- conflicted
+++ resolved
@@ -1,175 +1,166 @@
-<div align="center">
-<h1 align="center">
-<img src="https://raw.githubusercontent.com/PKief/vscode-material-icon-theme/ec559a9f6bfd399b82bb44393651661b08aaf7ba/icons/folder-markdown-open.svg" width="100" />
-<br>fiberslice-5d
-</h1>
-<h3>◦ Unleash the 5D power with fiberslice</h3>
-<h3>◦ Developed with the software and tools listed below.</h3>
-
-<p align="center">
-<img src="https://img.shields.io/badge/PowerShell-5391FE.svg?style&logo=PowerShell&logoColor=white" alt="PowerShell" />
-<img src="https://img.shields.io/badge/Python-3776AB.svg?style&logo=Python&logoColor=white" alt="Python" />
-<img src="https://img.shields.io/badge/Dlib-008000.svg?style&logo=Dlib&logoColor=white" alt="Dlib" />
-<img src="https://img.shields.io/badge/Rust-000000.svg?style&logo=Rust&logoColor=white" alt="Rust" />
-<img src="https://img.shields.io/badge/JSON-000000.svg?style&logo=JSON&logoColor=white" alt="JSON" />
-<img src="https://img.shields.io/badge/Markdown-000000.svg?style&logo=Markdown&logoColor=white" alt="Markdown" />
-</p>
-<img src="https://img.shields.io/github/languages/top/GodGotzi/fiberslice-5d?style&color=5D6D7E" alt="GitHub top language" />
-<img src="https://img.shields.io/github/languages/code-size/GodGotzi/fiberslice-5d?style&color=5D6D7E" alt="GitHub code size in bytes" />
-<img src="https://img.shields.io/github/commit-activity/m/GodGotzi/fiberslice-5d?style&color=5D6D7E" alt="GitHub commit activity" />
-<img src="https://img.shields.io/github/license/GodGotzi/fiberslice-5d?style&color=5D6D7E" alt="GitHub license" />
-</div>
-
----
-
-## 📒 Table of Contentss
-
-- [📒 Table of Contents](#-table-of-contents)
-- [📍 Overview](#-overview)
-- [⚙️ Features](#-features)
-- [📂 Project Structure](#project-structure)
-- [🧩 Modules](#modules)
-- [🚀 Getting Started](#-getting-started)
-- [🗺 Roadmap](#-roadmap)
-- [🤝 Contributing](#-contributing)
-- [📄 License](#-license)
-- [👏 Acknowledgments](#-acknowledgments)
-
----
-
-## 📍 Overview
-
-The project is a 3D application with a GUI interface for rendering and interacting with objects. It includes functionalities for handling window events, managing tasks, and providing a visualizer. The project also supports G-Code parsing, layer generation, and toolpath creation for 3D printing. Its value proposition lies in its ability to provide a comprehensive interface for 3D modeling, visualization, and printing, enhancing the user's workflow and productivity.
-
----
-
-<<<<<<< HEAD
-## ⚙️ Features
-
-HTTPStatus Exception: 400
-
----
-
-=======
->>>>>>> 80aa0158
-## 📂 Project Structure
-
----
-
-## 🧩 Modules
-
-# Seperate Systems
-
-| File                                                                                                                   | Summary                                                                                                                                                                                                                                                                                                                                                                                                                                                                      |
-| ---------------------------------------------------------------------------------------------------------------------- | ---------------------------------------------------------------------------------------------------------------------------------------------------------------------------------------------------------------------------------------------------------------------------------------------------------------------------------------------------------------------------------------------------------------------------------------------------------------------------- |
-| [create_protocol.py](https://github.com/GodGotzi/fiberslice-5d/blob/main/automated_prepare_gpt\create_protocol.py)     | This code is a command-line tool for creating commit protocols. It reads git commit logs, filters out relevant lines based on certain keywords, and generates protocol files for each commit. It uses OpenAI's GPT-3.5 Turbo model to describe the commit messages. The tool allows the user to specify a filename, API key, and an optional date filter for the commits. The generated protocol files are stored in separate folders for raw commits and processed commits. |
-| [delete_all_diffs.ps1](https://github.com/GodGotzi/fiberslice-5d/blob/main/automated_prepare_gpt\delete_all_diffs.ps1) | The code retrieves a list of files from a "diffs" directory and then proceeds to delete each file forcefully.                                                                                                                                                                                                                                                                                                                                                                |
-
-# Main
-
-| File                                                                                                                   | Summary                                                                                                                                                                                                                                                                                                                                                                                                                                                                                    |
-| ---------------------------------------------------------------------------------------------------------------------- | ------------------------------------------------------------------------------------------------------------------------------------------------------------------------------------------------------------------------------------------------------------------------------------------------------------------------------------------------------------------------------------------------------------------------------------------------------------------------------------------ |
-| [lib.rs](https://github.com/GodGotzi/fiberslice-5d/blob/main/macros\src\lib.rs)                                        | This code is a procedural macro implementation that generates a trait implementation called `TypeEq`. The trait provides a method `type_eq` which checks if two instances of the same enum variant from the input enum are equal. It supports enums and panics for structs and unions.                                                                                                                                                                                                     |
-| [application.rs](https://github.com/GodGotzi/fiberslice-5d/blob/main/src\application.rs)                               | The code defines an Application struct with various methods for handling window events, tasks, and a visualizer. It also includes a TaskHandler struct for managing tasks, and an ApplicationContext struct for managing the application's context, theme, mode, and boundaries. The code includes a function for rendering the user interface and a few helper structs and enums.                                                                                                         |
-| [config.rs](https://github.com/GodGotzi/fiberslice-5d/blob/main/src\config.rs)                                         | This code defines constants and functions for GUI styling and sizes used in the project. It includes a default window size, color scheme selection, and measurements for menu bars, mode bars, task bars, and toolbars. It also has a module for potential addons and a nested module for default settings bar width.                                                                                                                                                                      |
-| [error.rs](https://github.com/GodGotzi/fiberslice-5d/blob/main/src\error.rs)                                           | The code defines an enum called `Error` with different variants representing various error types. It includes functions to format and display error messages. These error types cover common errors related to generic, missing fields, initial build, GCode parsing, unknown instruction types, setup errors, GCode state parsing, and IO errors.                                                                                                                                         |
-| [gui.rs](https://github.com/GodGotzi/fiberslice-5d/blob/main/src\gui.rs)                                               | The code is a collection of GUI components like menu bars, task bars, mode bars, settings bars, and toolbars. It also includes a screen struct that represents the entire user interface and has methods to show these components. The goal is to provide a comprehensive summary of the code's core functionalities in a concise manner.                                                                                                                                                  |
-| [main.rs](https://github.com/GodGotzi/fiberslice-5d/blob/main/src\main.rs)                                             | This code sets up a 3D application with a GUI interface for rendering and interacting with objects. It handles input events, updates the scene, performs rendering, and manages the main event loop. It also includes a test function to add objects to the scene.                                                                                                                                                                                                                         |
-| [prelude.rs](https://github.com/GodGotzi/fiberslice-5d/blob/main/src\prelude.rs)                                       | This code defines two structs, `AsyncPacket` and `AsyncWrapper`, which handle asynchronous data. The `AsyncPacket` struct contains two optional elements, `sync_element` and `async_element`, which can hold an item of type `Item`. The `AsyncWrapper` struct manages a vector of `AsyncPacket` instances and provides methods to manipulate and access the data. One notable feature is the ability to find and register items within the `AsyncWrapper` struct.                         |
-| [setup.rs](https://github.com/GodGotzi/fiberslice-5d/blob/main/src\setup.rs)                                           | This code defines a setup context for different 3D printers. It stores information like box offset, printing box dimensions, and printer GLB file path. The code also provides a conversion function to load the setup configuration from a YAML file based on the selected printer setup.                                                                                                                                                                                                 |
-| [window.rs](https://github.com/GodGotzi/fiberslice-5d/blob/main/src\window.rs)                                         | This code builds a window using the winit library. It handles different platforms, sets window properties, and returns a Result containing the built window or an error message.                                                                                                                                                                                                                                                                                                           |
-| [icon.rs](https://github.com/GodGotzi/fiberslice-5d/blob/main/src\gui\icon.rs)                                         | The code defines a struct IconTable that holds different icon images for various orientations. It provides a method to retrieve the icon based on the given orientation and also handles loading the icons from disk using the image crate.                                                                                                                                                                                                                                                |
-| [menubar.rs](https://github.com/GodGotzi/fiberslice-5d/blob/main/src\gui\menubar.rs)                                   | The code defines a menubar GUI component with buttons for File, Edit, View, Settings, and Help. It uses the egui library to create the UI and handles user interactions through callbacks. The menubar is displayed at the top of the application window.                                                                                                                                                                                                                                  |
-| [modebar.rs](https://github.com/GodGotzi/fiberslice-5d/blob/main/src\gui\modebar.rs)                                   | The code defines the Modebar component, which displays a mode selection bar in a user interface. It uses egui_extras, egui_grid, and three_d libraries for UI rendering and interaction. The component's show function builds the mode selection bar using an egui::Ui object and custom layout. It allows the user to select different modes and updates the application's context accordingly.                                                                                           |
-| [settingsbar.rs](https://github.com/GodGotzi/fiberslice-5d/blob/main/src\gui\settingsbar.rs)                           | The code provides a settings panel with tabs for different settings categories (slice, filament, and printer). It uses the egui library to create a user interface and allows users to switch between different settings sections based on their selection. The Settingsbar struct is responsible for managing the open_panel state and displaying the appropriate settings based on the current selection.                                                                                |
-| [taskbar.rs](https://github.com/GodGotzi/fiberslice-5d/blob/main/src\gui\taskbar.rs)                                   | This code defines a Taskbar component that can be shown in an egui GUI. It displays a bar at the bottom with FPS counter and a theme toggle button. The Taskbar responds to user input and updates the GUI accordingly.                                                                                                                                                                                                                                                                    |
-| [toolbar.rs](https://github.com/GodGotzi/fiberslice-5d/blob/main/src\gui\toolbar.rs)                                   | The code defines a `Toolbar` struct and implements the `Component` trait for it. The `show` function uses egui to display a side panel called "toolbar" with a defined width. It also registers an event for changing the toolbar width. The resulting boundary is stored in the application context.                                                                                                                                                                                      |
-| [mod.rs](https://github.com/GodGotzi/fiberslice-5d/blob/main/src\gui\components\mod.rs)                                | The code allows for the inclusion and management of addons in a modular fashion, enhancing the overall functionality of the system.                                                                                                                                                                                                                                                                                                                                                        |
-| [force_analytics.rs](https://github.com/GodGotzi/fiberslice-5d/blob/main/src\gui\components\addons\force_analytics.rs) | This code defines a function called `show` that displays a complex graphical user interface using the egui library. The interface consists of multiple nested panels arranged horizontally and vertically, with some panels having specific dimensions. The code also applies a shaded color based on the dark mode setting. The function is executed by a callback function passed as an argument. Overall, it creates a visually appealing and interactive interface for an application. |
-| [mod.rs](https://github.com/GodGotzi/fiberslice-5d/blob/main/src\gui\components\addons\mod.rs)                         | The code defines functions and modules related to creating graphical user interfaces. It includes the creation of addon strips, displaying orientation buttons, and handling different modes in the GUI.                                                                                                                                                                                                                                                                                   |
-| [monitor.rs](https://github.com/GodGotzi/fiberslice-5d/blob/main/src\gui\components\addons\monitor.rs)                 | The code defines a function that generates a GUI using egui library. It builds a complex layout using various sizes and orientations. The resulting GUI is a combination of different components and styles defined in the application context. The GUI also includes interaction with the user, such as handling user input and displaying visual elements.                                                                                                                               |
-| [prepare.rs](https://github.com/GodGotzi/fiberslice-5d/blob/main/src\gui\components\addons\prepare.rs)                 | The code displays a GUI component using the egui library. It creates a complex layout with various sizes and strips, including nested strips. The GUI component is created using a builder pattern and registered with a bounding box.                                                                                                                                                                                                                                                     |
-| [preview.rs](https://github.com/GodGotzi/fiberslice-5d/blob/main/src\gui\components\addons\preview.rs)                 | The code shows a GUI panel using the egui framework. It creates a layout with various sizes and elements, including a colored rectangle and a nested structure. The boundary object is registered for GUI interaction.                                                                                                                                                                                                                                                                     |
-| [mod.rs](https://github.com/GodGotzi/fiberslice-5d/blob/main/src\math\mod.rs)                                          | This code defines a VirtualPlane struct that represents a mathematical plane in a 3D space. It has a position and a normal vector. It also provides methods to access the position and normal vectors.                                                                                                                                                                                                                                                                                     |
-| [layer.rs](https://github.com/GodGotzi/fiberslice-5d/blob/main/src\model\layer.rs)                                     | The code provides functionalities for creating and manipulating 3D mesh objects. It includes features for adding triangles, drawing paths and rectangles, and constructing layer models. Additionally, it defines structs and methods for managing mesh elements and coordinates.                                                                                                                                                                                                          |
-| [mod.rs](https://github.com/GodGotzi/fiberslice-5d/blob/main/src\model\mod.rs)                                         | The code includes modules for G-code parsing (gcode) and layer generation (layer). It efficiently handles the core functionalities with precision and conciseness.                                                                                                                                                                                                                                                                                                                         |
-| [instruction.rs](https://github.com/GodGotzi/fiberslice-5d/blob/main/src\model\gcode\instruction.rs)                   | This code defines several structs and enums related to CNC machine instructions. It includes functionality for parsing and representing different instruction types, storing instructions along with their child instructions and movements, and generating G-code from the instructions.                                                                                                                                                                                                  |
-| [mod.rs](https://github.com/GodGotzi/fiberslice-5d/blob/main/src\model\gcode\mod.rs)                                   | The code provides a SourceBuilder struct for constructing G-code source strings. It supports adding movements and instructions, and can output the final source string. The GCode struct is used to represent a collection of instruction modules.                                                                                                                                                                                                                                         |
-| [movement.rs](https://github.com/GodGotzi/fiberslice-5d/blob/main/src\model\gcode\movement.rs)                         | This code defines a'Movements' struct with fields X, Y, Z, E, and F. It allows setting and adding movements, converting the movements to a vector, and generating G-Code strings.                                                                                                                                                                                                                                                                                                          |
-| [parser.rs](https://github.com/GodGotzi/fiberslice-5d/blob/main/src\model\gcode\parser.rs)                             | The code provides functionality to parse and convert G-code instructions into a structured representation. It handles comments, instructions, and parameters. The resulting structured representation is wrapped in a GCode struct.                                                                                                                                                                                                                                                        |
-| [state.rs](https://github.com/GodGotzi/fiberslice-5d/blob/main/src\model\gcode\state.rs)                               | The code defines an enum called StateField, representing different fields of a state. It also provides a conversion implementation from a string to the StateField enum. The State struct holds optional values for layer, print type, and mesh. It has a parse method that takes a string input, converts it into a StateField enum, and assigns the corresponding value to the State struct's fields.                                                                                    |
-| [toolpath.rs](https://github.com/GodGotzi/fiberslice-5d/blob/main/src\model\gcode\toolpath.rs)                         | The code is used to generate tool paths for 3D printing based on G-code instructions. It processes the instructions, calculates the path lines, and organizes them into layers. The code also includes functionality for rendering and creating meshes for each layer.                                                                                                                                                                                                                     |
-| [mod.rs](https://github.com/GodGotzi/fiberslice-5d/blob/main/src\slicer\mod.rs)                                        | The code consists of a module called "print_type" that likely includes functions or structures related to printing or handling different types of data in a program.                                                                                                                                                                                                                                                                                                                       |
-| [print_type.rs](https://github.com/GodGotzi/fiberslice-5d/blob/main/src\slicer\print_type.rs)                          | The code defines an enum called "PrintType" with different print types. It provides a function to get the color associated with each print type using the "Srgba" struct from the "three_d_asset" crate. Each print type has a unique hard-coded color.                                                                                                                                                                                                                                    |
-| [format.rs](https://github.com/GodGotzi/fiberslice-5d/blob/main/src\utils\format.rs)                                   | This code defines a `PrettyFormat` trait and several implementations for formatting different types of vectors and numeric values. It provides a method `pretty_format` that converts the values to a string representation.                                                                                                                                                                                                                                                               |
-| [frame.rs](https://github.com/GodGotzi/fiberslice-5d/blob/main/src\utils\frame.rs)                                     | The code defines a FrameHandle trait with a frame function. This function takes in a FrameInput and a shared reference to an Application. Its purpose is to handle frame logic.                                                                                                                                                                                                                                                                                                            |
-| [mod.rs](https://github.com/GodGotzi/fiberslice-5d/blob/main/src\utils\mod.rs)                                         | This code defines modules for formatting, frames, and tasks. It also provides a debug wrapper and implementation for flipping the y and z coordinates of a Vector3 data structure.                                                                                                                                                                                                                                                                                                         |
-| [task.rs](https://github.com/GodGotzi/fiberslice-5d/blob/main/src\utils\task.rs)                                       | This code defines a `TaskWithResult` struct that allows running a task asynchronously and retrieving its result. It also provides a way to kill the task if needed. The `TaskWithResult` struct uses `tokio` for asynchronous execution and employs the `oneshot` channel to receive the task's result.                                                                                                                                                                                    |
-| [buffer.rs](https://github.com/GodGotzi/fiberslice-5d/blob/main/src\view\buffer.rs)                                    | This code defines a generic ObjectBuffer struct that manages a collection of objects and models. It provides methods to add, remove, hide, show, and retrieve objects and models. It also supports rendering and picking functionality. It uses hideable objects to control object visibility.                                                                                                                                                                                             |
-| [camera.rs](https://github.com/GodGotzi/fiberslice-5d/blob/main/src\view\camera.rs)                                    | The code defines a trait and implements it for the `Camera` struct. It also includes a `CameraBuilder` struct to construct a camera with various configuration options. By calling the `handle_orientation()` method on a camera object, its view is set based on the orientation provided.                                                                                                                                                                                                |
-| [environment.rs](https://github.com/GodGotzi/fiberslice-5d/blob/main/src\view\environment.rs)                          | This code defines the `Environment` struct, which holds a camera, camera control, and a list of lights. It provides functions to access and modify the camera, handle camera events, and update the viewport based on the frame input.                                                                                                                                                                                                                                                     |
-| [mod.rs](https://github.com/GodGotzi/fiberslice-5d/blob/main/src\view\mod.rs)                                          | This code provides functionalities for handling buffers, cameras, environments, and visualizations in a three-dimensional space. It also includes implementations for the Contains trait, an enum for orientations, and an enum for different modes of operation.                                                                                                                                                                                                                          |
-| [force.rs](https://github.com/GodGotzi/fiberslice-5d/blob/main/src\view\visualization\force.rs)                        | The `ForceVisualizer` struct has a `result` field, which is an optional shared mutex that wraps a task result. It provides a constructor method to create a new instance of the `ForceVisualizer` struct.                                                                                                                                                                                                                                                                                  |
-| [mod.rs](https://github.com/GodGotzi/fiberslice-5d/blob/main/src\view\visualization\mod.rs)                            | This code defines a visualizer trait for rendering objects in an application. It includes modules for force visualization and model handling. The VisualizerContext struct manages different types of visualizers, specifically for GCode and force visualization. The code provides methods for accessing and manipulating these visualizers.                                                                                                                                             |
-| [model.rs](https://github.com/GodGotzi/fiberslice-5d/blob/main/src\view\visualization\model.rs)                        | This code implements a GCode visualizer with the ability to set and visualize GCode instructions, generating 3D layers based on the instructions. It also includes functions for collecting and building test mesh objects.                                                                                                                                                                                                                                                                |
-| [lib.rs](https://github.com/GodGotzi/fiberslice-5d/blob/main/traits\src\lib.rs)                                        | This code defines a trait called `TypeEq` which allows for type equality checks. It has one function, `type_eq`, that compares the type of an instance implementing the trait with another given type and returns true if they are equal, and false otherwise.                                                                                                                                                                                                                             |
-
----
-
-## 🚀 Getting Started
-
-### ✔️ Prerequisites
-
-Before you begin, ensure that you have the following prerequisites installed:
-
-> - `ℹ️ Requirement 1`
-> - `ℹ️ Requirement 2`
-> - `ℹ️ ...`
-
-### 📦 Installation
-
-1. Clone the fiberslice-5d repository:
-
-```sh
-git clone https://github.com/GodGotzi/fiberslice-5d
-```
-
-2. Change to the project directory:
-
-```sh
-cd fiberslice-5d
-```
-
-3. Install the dependencies:
-
-```sh
-cargo build
-```
-
-### 🎮 Using fiberslice-5d
-
-```sh
-cargo run
-```
-
-### 🧪 Running Tests
-
-```sh
-cargo test
-```
-
----
-
-## 🗺 Roadmap
-
-> - [x] `ℹ️  Task 1: Implement X`
-> - [ ] `ℹ️  Task 2: Refactor Y`
-> - [ ] `ℹ️ ...`
-
----
-
-## 👏 Acknowledgments
-
-> - `ℹ️  List any resources, contributors, inspiration, etc.`
-
----
+<div align="center">
+<h1 align="center">
+<img src="https://raw.githubusercontent.com/PKief/vscode-material-icon-theme/ec559a9f6bfd399b82bb44393651661b08aaf7ba/icons/folder-markdown-open.svg" width="100" />
+<br>fiberslice-5d
+</h1>
+<h3>◦ Unleash the 5D power with fiberslice</h3>
+<h3>◦ Developed with the software and tools listed below.</h3>
+
+<p align="center">
+<img src="https://img.shields.io/badge/PowerShell-5391FE.svg?style&logo=PowerShell&logoColor=white" alt="PowerShell" />
+<img src="https://img.shields.io/badge/Python-3776AB.svg?style&logo=Python&logoColor=white" alt="Python" />
+<img src="https://img.shields.io/badge/Dlib-008000.svg?style&logo=Dlib&logoColor=white" alt="Dlib" />
+<img src="https://img.shields.io/badge/Rust-000000.svg?style&logo=Rust&logoColor=white" alt="Rust" />
+<img src="https://img.shields.io/badge/JSON-000000.svg?style&logo=JSON&logoColor=white" alt="JSON" />
+<img src="https://img.shields.io/badge/Markdown-000000.svg?style&logo=Markdown&logoColor=white" alt="Markdown" />
+</p>
+<img src="https://img.shields.io/github/languages/top/GodGotzi/fiberslice-5d?style&color=5D6D7E" alt="GitHub top language" />
+<img src="https://img.shields.io/github/languages/code-size/GodGotzi/fiberslice-5d?style&color=5D6D7E" alt="GitHub code size in bytes" />
+<img src="https://img.shields.io/github/commit-activity/m/GodGotzi/fiberslice-5d?style&color=5D6D7E" alt="GitHub commit activity" />
+<img src="https://img.shields.io/github/license/GodGotzi/fiberslice-5d?style&color=5D6D7E" alt="GitHub license" />
+</div>
+
+---
+
+## 📒 Table of Contentss
+
+- [📒 Table of Contents](#-table-of-contents)
+- [📍 Overview](#-overview)
+- [⚙️ Features](#-features)
+- [📂 Project Structure](#project-structure)
+- [🧩 Modules](#modules)
+- [🚀 Getting Started](#-getting-started)
+- [🗺 Roadmap](#-roadmap)
+- [🤝 Contributing](#-contributing)
+- [📄 License](#-license)
+- [👏 Acknowledgments](#-acknowledgments)
+
+---
+
+## 📍 Overview
+
+The project is a 3D application with a GUI interface for rendering and interacting with objects. It includes functionalities for handling window events, managing tasks, and providing a visualizer. The project also supports G-Code parsing, layer generation, and toolpath creation for 3D printing. Its value proposition lies in its ability to provide a comprehensive interface for 3D modeling, visualization, and printing, enhancing the user's workflow and productivity.
+
+---
+
+## 📂 Project Structure
+
+---
+
+## 🧩 Modules
+
+# Seperate Systems
+
+| File                                                                                                                   | Summary                                                                                                                                                                                                                                                                                                                                                                                                                                                                      |
+| ---------------------------------------------------------------------------------------------------------------------- | ---------------------------------------------------------------------------------------------------------------------------------------------------------------------------------------------------------------------------------------------------------------------------------------------------------------------------------------------------------------------------------------------------------------------------------------------------------------------------- |
+| [create_protocol.py](https://github.com/GodGotzi/fiberslice-5d/blob/main/automated_prepare_gpt\create_protocol.py)     | This code is a command-line tool for creating commit protocols. It reads git commit logs, filters out relevant lines based on certain keywords, and generates protocol files for each commit. It uses OpenAI's GPT-3.5 Turbo model to describe the commit messages. The tool allows the user to specify a filename, API key, and an optional date filter for the commits. The generated protocol files are stored in separate folders for raw commits and processed commits. |
+| [delete_all_diffs.ps1](https://github.com/GodGotzi/fiberslice-5d/blob/main/automated_prepare_gpt\delete_all_diffs.ps1) | The code retrieves a list of files from a "diffs" directory and then proceeds to delete each file forcefully.                                                                                                                                                                                                                                                                                                                                                                |
+
+# Main
+
+| File                                                                                                                   | Summary                                                                                                                                                                                                                                                                                                                                                                                                                                                                                    |
+| ---------------------------------------------------------------------------------------------------------------------- | ------------------------------------------------------------------------------------------------------------------------------------------------------------------------------------------------------------------------------------------------------------------------------------------------------------------------------------------------------------------------------------------------------------------------------------------------------------------------------------------ |
+| [lib.rs](https://github.com/GodGotzi/fiberslice-5d/blob/main/macros\src\lib.rs)                                        | This code is a procedural macro implementation that generates a trait implementation called `TypeEq`. The trait provides a method `type_eq` which checks if two instances of the same enum variant from the input enum are equal. It supports enums and panics for structs and unions.                                                                                                                                                                                                     |
+| [application.rs](https://github.com/GodGotzi/fiberslice-5d/blob/main/src\application.rs)                               | The code defines an Application struct with various methods for handling window events, tasks, and a visualizer. It also includes a TaskHandler struct for managing tasks, and an ApplicationContext struct for managing the application's context, theme, mode, and boundaries. The code includes a function for rendering the user interface and a few helper structs and enums.                                                                                                         |
+| [config.rs](https://github.com/GodGotzi/fiberslice-5d/blob/main/src\config.rs)                                         | This code defines constants and functions for GUI styling and sizes used in the project. It includes a default window size, color scheme selection, and measurements for menu bars, mode bars, task bars, and toolbars. It also has a module for potential addons and a nested module for default settings bar width.                                                                                                                                                                      |
+| [error.rs](https://github.com/GodGotzi/fiberslice-5d/blob/main/src\error.rs)                                           | The code defines an enum called `Error` with different variants representing various error types. It includes functions to format and display error messages. These error types cover common errors related to generic, missing fields, initial build, GCode parsing, unknown instruction types, setup errors, GCode state parsing, and IO errors.                                                                                                                                         |
+| [gui.rs](https://github.com/GodGotzi/fiberslice-5d/blob/main/src\gui.rs)                                               | The code is a collection of GUI components like menu bars, task bars, mode bars, settings bars, and toolbars. It also includes a screen struct that represents the entire user interface and has methods to show these components. The goal is to provide a comprehensive summary of the code's core functionalities in a concise manner.                                                                                                                                                  |
+| [main.rs](https://github.com/GodGotzi/fiberslice-5d/blob/main/src\main.rs)                                             | This code sets up a 3D application with a GUI interface for rendering and interacting with objects. It handles input events, updates the scene, performs rendering, and manages the main event loop. It also includes a test function to add objects to the scene.                                                                                                                                                                                                                         |
+| [prelude.rs](https://github.com/GodGotzi/fiberslice-5d/blob/main/src\prelude.rs)                                       | This code defines two structs, `AsyncPacket` and `AsyncWrapper`, which handle asynchronous data. The `AsyncPacket` struct contains two optional elements, `sync_element` and `async_element`, which can hold an item of type `Item`. The `AsyncWrapper` struct manages a vector of `AsyncPacket` instances and provides methods to manipulate and access the data. One notable feature is the ability to find and register items within the `AsyncWrapper` struct.                         |
+| [setup.rs](https://github.com/GodGotzi/fiberslice-5d/blob/main/src\setup.rs)                                           | This code defines a setup context for different 3D printers. It stores information like box offset, printing box dimensions, and printer GLB file path. The code also provides a conversion function to load the setup configuration from a YAML file based on the selected printer setup.                                                                                                                                                                                                 |
+| [window.rs](https://github.com/GodGotzi/fiberslice-5d/blob/main/src\window.rs)                                         | This code builds a window using the winit library. It handles different platforms, sets window properties, and returns a Result containing the built window or an error message.                                                                                                                                                                                                                                                                                                           |
+| [icon.rs](https://github.com/GodGotzi/fiberslice-5d/blob/main/src\gui\icon.rs)                                         | The code defines a struct IconTable that holds different icon images for various orientations. It provides a method to retrieve the icon based on the given orientation and also handles loading the icons from disk using the image crate.                                                                                                                                                                                                                                                |
+| [menubar.rs](https://github.com/GodGotzi/fiberslice-5d/blob/main/src\gui\menubar.rs)                                   | The code defines a menubar GUI component with buttons for File, Edit, View, Settings, and Help. It uses the egui library to create the UI and handles user interactions through callbacks. The menubar is displayed at the top of the application window.                                                                                                                                                                                                                                  |
+| [modebar.rs](https://github.com/GodGotzi/fiberslice-5d/blob/main/src\gui\modebar.rs)                                   | The code defines the Modebar component, which displays a mode selection bar in a user interface. It uses egui_extras, egui_grid, and three_d libraries for UI rendering and interaction. The component's show function builds the mode selection bar using an egui::Ui object and custom layout. It allows the user to select different modes and updates the application's context accordingly.                                                                                           |
+| [settingsbar.rs](https://github.com/GodGotzi/fiberslice-5d/blob/main/src\gui\settingsbar.rs)                           | The code provides a settings panel with tabs for different settings categories (slice, filament, and printer). It uses the egui library to create a user interface and allows users to switch between different settings sections based on their selection. The Settingsbar struct is responsible for managing the open_panel state and displaying the appropriate settings based on the current selection.                                                                                |
+| [taskbar.rs](https://github.com/GodGotzi/fiberslice-5d/blob/main/src\gui\taskbar.rs)                                   | This code defines a Taskbar component that can be shown in an egui GUI. It displays a bar at the bottom with FPS counter and a theme toggle button. The Taskbar responds to user input and updates the GUI accordingly.                                                                                                                                                                                                                                                                    |
+| [toolbar.rs](https://github.com/GodGotzi/fiberslice-5d/blob/main/src\gui\toolbar.rs)                                   | The code defines a `Toolbar` struct and implements the `Component` trait for it. The `show` function uses egui to display a side panel called "toolbar" with a defined width. It also registers an event for changing the toolbar width. The resulting boundary is stored in the application context.                                                                                                                                                                                      |
+| [mod.rs](https://github.com/GodGotzi/fiberslice-5d/blob/main/src\gui\components\mod.rs)                                | The code allows for the inclusion and management of addons in a modular fashion, enhancing the overall functionality of the system.                                                                                                                                                                                                                                                                                                                                                        |
+| [force_analytics.rs](https://github.com/GodGotzi/fiberslice-5d/blob/main/src\gui\components\addons\force_analytics.rs) | This code defines a function called `show` that displays a complex graphical user interface using the egui library. The interface consists of multiple nested panels arranged horizontally and vertically, with some panels having specific dimensions. The code also applies a shaded color based on the dark mode setting. The function is executed by a callback function passed as an argument. Overall, it creates a visually appealing and interactive interface for an application. |
+| [mod.rs](https://github.com/GodGotzi/fiberslice-5d/blob/main/src\gui\components\addons\mod.rs)                         | The code defines functions and modules related to creating graphical user interfaces. It includes the creation of addon strips, displaying orientation buttons, and handling different modes in the GUI.                                                                                                                                                                                                                                                                                   |
+| [monitor.rs](https://github.com/GodGotzi/fiberslice-5d/blob/main/src\gui\components\addons\monitor.rs)                 | The code defines a function that generates a GUI using egui library. It builds a complex layout using various sizes and orientations. The resulting GUI is a combination of different components and styles defined in the application context. The GUI also includes interaction with the user, such as handling user input and displaying visual elements.                                                                                                                               |
+| [prepare.rs](https://github.com/GodGotzi/fiberslice-5d/blob/main/src\gui\components\addons\prepare.rs)                 | The code displays a GUI component using the egui library. It creates a complex layout with various sizes and strips, including nested strips. The GUI component is created using a builder pattern and registered with a bounding box.                                                                                                                                                                                                                                                     |
+| [preview.rs](https://github.com/GodGotzi/fiberslice-5d/blob/main/src\gui\components\addons\preview.rs)                 | The code shows a GUI panel using the egui framework. It creates a layout with various sizes and elements, including a colored rectangle and a nested structure. The boundary object is registered for GUI interaction.                                                                                                                                                                                                                                                                     |
+| [mod.rs](https://github.com/GodGotzi/fiberslice-5d/blob/main/src\math\mod.rs)                                          | This code defines a VirtualPlane struct that represents a mathematical plane in a 3D space. It has a position and a normal vector. It also provides methods to access the position and normal vectors.                                                                                                                                                                                                                                                                                     |
+| [layer.rs](https://github.com/GodGotzi/fiberslice-5d/blob/main/src\model\layer.rs)                                     | The code provides functionalities for creating and manipulating 3D mesh objects. It includes features for adding triangles, drawing paths and rectangles, and constructing layer models. Additionally, it defines structs and methods for managing mesh elements and coordinates.                                                                                                                                                                                                          |
+| [mod.rs](https://github.com/GodGotzi/fiberslice-5d/blob/main/src\model\mod.rs)                                         | The code includes modules for G-code parsing (gcode) and layer generation (layer). It efficiently handles the core functionalities with precision and conciseness.                                                                                                                                                                                                                                                                                                                         |
+| [instruction.rs](https://github.com/GodGotzi/fiberslice-5d/blob/main/src\model\gcode\instruction.rs)                   | This code defines several structs and enums related to CNC machine instructions. It includes functionality for parsing and representing different instruction types, storing instructions along with their child instructions and movements, and generating G-code from the instructions.                                                                                                                                                                                                  |
+| [mod.rs](https://github.com/GodGotzi/fiberslice-5d/blob/main/src\model\gcode\mod.rs)                                   | The code provides a SourceBuilder struct for constructing G-code source strings. It supports adding movements and instructions, and can output the final source string. The GCode struct is used to represent a collection of instruction modules.                                                                                                                                                                                                                                         |
+| [movement.rs](https://github.com/GodGotzi/fiberslice-5d/blob/main/src\model\gcode\movement.rs)                         | This code defines a'Movements' struct with fields X, Y, Z, E, and F. It allows setting and adding movements, converting the movements to a vector, and generating G-Code strings.                                                                                                                                                                                                                                                                                                          |
+| [parser.rs](https://github.com/GodGotzi/fiberslice-5d/blob/main/src\model\gcode\parser.rs)                             | The code provides functionality to parse and convert G-code instructions into a structured representation. It handles comments, instructions, and parameters. The resulting structured representation is wrapped in a GCode struct.                                                                                                                                                                                                                                                        |
+| [state.rs](https://github.com/GodGotzi/fiberslice-5d/blob/main/src\model\gcode\state.rs)                               | The code defines an enum called StateField, representing different fields of a state. It also provides a conversion implementation from a string to the StateField enum. The State struct holds optional values for layer, print type, and mesh. It has a parse method that takes a string input, converts it into a StateField enum, and assigns the corresponding value to the State struct's fields.                                                                                    |
+| [toolpath.rs](https://github.com/GodGotzi/fiberslice-5d/blob/main/src\model\gcode\toolpath.rs)                         | The code is used to generate tool paths for 3D printing based on G-code instructions. It processes the instructions, calculates the path lines, and organizes them into layers. The code also includes functionality for rendering and creating meshes for each layer.                                                                                                                                                                                                                     |
+| [mod.rs](https://github.com/GodGotzi/fiberslice-5d/blob/main/src\slicer\mod.rs)                                        | The code consists of a module called "print_type" that likely includes functions or structures related to printing or handling different types of data in a program.                                                                                                                                                                                                                                                                                                                       |
+| [print_type.rs](https://github.com/GodGotzi/fiberslice-5d/blob/main/src\slicer\print_type.rs)                          | The code defines an enum called "PrintType" with different print types. It provides a function to get the color associated with each print type using the "Srgba" struct from the "three_d_asset" crate. Each print type has a unique hard-coded color.                                                                                                                                                                                                                                    |
+| [format.rs](https://github.com/GodGotzi/fiberslice-5d/blob/main/src\utils\format.rs)                                   | This code defines a `PrettyFormat` trait and several implementations for formatting different types of vectors and numeric values. It provides a method `pretty_format` that converts the values to a string representation.                                                                                                                                                                                                                                                               |
+| [frame.rs](https://github.com/GodGotzi/fiberslice-5d/blob/main/src\utils\frame.rs)                                     | The code defines a FrameHandle trait with a frame function. This function takes in a FrameInput and a shared reference to an Application. Its purpose is to handle frame logic.                                                                                                                                                                                                                                                                                                            |
+| [mod.rs](https://github.com/GodGotzi/fiberslice-5d/blob/main/src\utils\mod.rs)                                         | This code defines modules for formatting, frames, and tasks. It also provides a debug wrapper and implementation for flipping the y and z coordinates of a Vector3 data structure.                                                                                                                                                                                                                                                                                                         |
+| [task.rs](https://github.com/GodGotzi/fiberslice-5d/blob/main/src\utils\task.rs)                                       | This code defines a `TaskWithResult` struct that allows running a task asynchronously and retrieving its result. It also provides a way to kill the task if needed. The `TaskWithResult` struct uses `tokio` for asynchronous execution and employs the `oneshot` channel to receive the task's result.                                                                                                                                                                                    |
+| [buffer.rs](https://github.com/GodGotzi/fiberslice-5d/blob/main/src\view\buffer.rs)                                    | This code defines a generic ObjectBuffer struct that manages a collection of objects and models. It provides methods to add, remove, hide, show, and retrieve objects and models. It also supports rendering and picking functionality. It uses hideable objects to control object visibility.                                                                                                                                                                                             |
+| [camera.rs](https://github.com/GodGotzi/fiberslice-5d/blob/main/src\view\camera.rs)                                    | The code defines a trait and implements it for the `Camera` struct. It also includes a `CameraBuilder` struct to construct a camera with various configuration options. By calling the `handle_orientation()` method on a camera object, its view is set based on the orientation provided.                                                                                                                                                                                                |
+| [environment.rs](https://github.com/GodGotzi/fiberslice-5d/blob/main/src\view\environment.rs)                          | This code defines the `Environment` struct, which holds a camera, camera control, and a list of lights. It provides functions to access and modify the camera, handle camera events, and update the viewport based on the frame input.                                                                                                                                                                                                                                                     |
+| [mod.rs](https://github.com/GodGotzi/fiberslice-5d/blob/main/src\view\mod.rs)                                          | This code provides functionalities for handling buffers, cameras, environments, and visualizations in a three-dimensional space. It also includes implementations for the Contains trait, an enum for orientations, and an enum for different modes of operation.                                                                                                                                                                                                                          |
+| [force.rs](https://github.com/GodGotzi/fiberslice-5d/blob/main/src\view\visualization\force.rs)                        | The `ForceVisualizer` struct has a `result` field, which is an optional shared mutex that wraps a task result. It provides a constructor method to create a new instance of the `ForceVisualizer` struct.                                                                                                                                                                                                                                                                                  |
+| [mod.rs](https://github.com/GodGotzi/fiberslice-5d/blob/main/src\view\visualization\mod.rs)                            | This code defines a visualizer trait for rendering objects in an application. It includes modules for force visualization and model handling. The VisualizerContext struct manages different types of visualizers, specifically for GCode and force visualization. The code provides methods for accessing and manipulating these visualizers.                                                                                                                                             |
+| [model.rs](https://github.com/GodGotzi/fiberslice-5d/blob/main/src\view\visualization\model.rs)                        | This code implements a GCode visualizer with the ability to set and visualize GCode instructions, generating 3D layers based on the instructions. It also includes functions for collecting and building test mesh objects.                                                                                                                                                                                                                                                                |
+| [lib.rs](https://github.com/GodGotzi/fiberslice-5d/blob/main/traits\src\lib.rs)                                        | This code defines a trait called `TypeEq` which allows for type equality checks. It has one function, `type_eq`, that compares the type of an instance implementing the trait with another given type and returns true if they are equal, and false otherwise.                                                                                                                                                                                                                             |
+
+---
+
+## 🚀 Getting Started
+
+### ✔️ Prerequisites
+
+Before you begin, ensure that you have the following prerequisites installed:
+
+> - `ℹ️ Requirement 1`
+> - `ℹ️ Requirement 2`
+> - `ℹ️ ...`
+
+### 📦 Installation
+
+1. Clone the fiberslice-5d repository:
+
+```sh
+git clone https://github.com/GodGotzi/fiberslice-5d
+```
+
+2. Change to the project directory:
+
+```sh
+cd fiberslice-5d
+```
+
+3. Install the dependencies:
+
+```sh
+cargo build
+```
+
+### 🎮 Using fiberslice-5d
+
+```sh
+cargo run
+```
+
+### 🧪 Running Tests
+
+```sh
+cargo test
+```
+
+---
+
+## 🗺 Roadmap
+
+> - [x] `ℹ️  Task 1: Implement X`
+> - [ ] `ℹ️  Task 2: Refactor Y`
+> - [ ] `ℹ️ ...`
+
+---
+
+## 👏 Acknowledgments
+
+> - `ℹ️  List any resources, contributors, inspiration, etc.`
+
+---
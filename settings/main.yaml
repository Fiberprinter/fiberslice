--- conflicted
+++ resolved
@@ -1,36 +1,3 @@
-<<<<<<< HEAD
-machine_limits: !Branch
-  weight: 1
-  children:
-    max_acceleration: !Branch
-      weight: 0
-      children:
-        z: !Value
-          weight: 0
-          value: !Float 200.0
-          description: Movement Z
-          unit: mm/s^2
-        y: !Value
-          weight: 0
-          value: !Float 2500.0
-          description: Movement Y
-          unit: mm/s^2
-        e: !Value
-          weight: 0
-          value: !Float 10000.0
-          description: Extruder
-          unit: mm/s^2
-        x: !Value
-          weight: 0
-          value: !Float 2500.0
-          description: Movement X
-          unit: mm/s^2
-      description: Max Acceleration
-    max_feedrates: !Branch
-      weight: 0
-      children:
-        y: !Value
-=======
 general: !Branch
   weight: 0
   children:
@@ -62,7 +29,6 @@
           description: Retract Restart Extra
           unit: mm
         wipe_while_retracting: !Value
->>>>>>> 6822e1a2
           weight: 0
           value: !Bool true
           description: Wipe While Retracting
@@ -72,57 +38,6 @@
           value: !Float 25.0
           description: Deretract Speed
           unit: mm/s
-<<<<<<< HEAD
-        x: !Value
-          weight: 0
-          value: !Float 200.0
-          description: Movement X
-          unit: mm/s
-        z: !Value
-          weight: 0
-          value: !Float 45.0
-          description: Movement Z
-          unit: mm/s
-      description: Max Feedrates
-    jerk_limits: !Branch
-      weight: 0
-      children:
-        z: !Value
-          weight: 0
-          value: !Float 2.0
-          description: Movement Z
-          unit: mm/s
-        y: !Value
-          weight: 0
-          value: !Float 8.0
-          description: Movement Y
-          unit: mm/s
-        x: !Value
-          weight: 0
-          value: !Float 8.0
-          description: Movement X
-          unit: mm/s
-        e: !Value
-          weight: 0
-          value: !Float 10.0
-          description: Extruder
-          unit: mm/s
-      description: Jerk Limits
-  description: Machine Limits
-general: !Branch
-  weight: 0
-  children:
-    z_offset: !Value
-      weight: 0
-      value: !Float 0.2
-      description: Z Offset
-      unit: mm
-  description: General
-extruder: !Branch
-  weight: 2
-  children:
-    retraction: !Branch
-=======
         retract_amount_before_wipe: !Value
           weight: 0
           value: !Float 80.0
@@ -154,7 +69,6 @@
           unit: mm
       description: Nozzle Diameter
     layer_height_limits: !Branch
->>>>>>> 6822e1a2
       weight: 0
       children:
         retract_restart_extra: !Value
@@ -167,19 +81,6 @@
           value: !Float 0.8
           description: Length
           unit: mm
-<<<<<<< HEAD
-        retract_amount_before_wipe: !Value
-          weight: 0
-          value: !Float 80.0
-          description: Retract Amount Before Wipe
-          unit: mm
-        wipe_while_retracting: !Value
-          weight: 0
-          value: !Bool true
-          description: Wipe While Retracting
-          unit: null
-        deretract_speed: !Value
-=======
       description: Max
   description: Extruder
 machine_limits: !Branch
@@ -194,7 +95,6 @@
           description: Movement X
           unit: mm/s
         e: !Value
->>>>>>> 6822e1a2
           weight: 0
           value: !Float 10.0
           description: Extruder
@@ -206,46 +106,6 @@
           unit: mm/s
         z: !Value
           weight: 0
-<<<<<<< HEAD
-          value: !Bool true
-          description: Retract on Layer Change
-          unit: null
-        lift_z: !Value
-          weight: 0
-          value: !Float 0.2
-          description: Lift Z
-          unit: mm
-        minimum_travel: !Value
-          weight: 0
-          value: !Float 1.5
-          description: Minimum Travel
-          unit: mm
-      description: Deretract Speed
-    layer_height_limits: !Branch
-      weight: 0
-      children:
-        min: !Value
-          weight: 0
-          value: !Float 0.07
-          description: Min
-          unit: mm
-        max: !Value
-          weight: 0
-          value: !Float 0.3
-          description: Max
-          unit: mm
-      description: Max
-    size: !Branch
-      weight: 0
-      children:
-        nozzle_diameter: !Value
-          weight: 0
-          value: !Float 0.4
-          description: Nozzle Diameter
-          unit: mm
-      description: Nozzle Diameter
-  description: Extruder
-=======
           value: !Float 2.0
           description: Movement Z
           unit: mm/s
@@ -298,5 +158,4 @@
           description: Movement X
           unit: mm/s
       description: Max Feedrates
-  description: Machine Limits
->>>>>>> 6822e1a2
+  description: Machine Limits
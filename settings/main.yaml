<<<<<<< HEAD
general: !Branch
  weight: 0
  children:
    z_offset: !Value
      weight: 0
      value: !Float 0.2
      description: Z Offset
      unit: mm
  description: General
extruder: !Branch
  weight: 0
  children:
    retraction: !Branch
      weight: 0
      children:
        retract_amount_before_wipe: !Value
          weight: 0
          value: !Float 80.0
          description: Retract Amount Before Wipe
          unit: mm
        retract_restart_extra: !Value
          weight: 0
          value: !Float 0.0
          description: Retract Restart Extra
          unit: mm
        retract_on_layer_change: !Value
          weight: 0
          value: !Bool true
          description: Retract on Layer Change
          unit: null
        lift_z: !Value
          weight: 0
          value: !Float 0.2
          description: Lift Z
          unit: mm
        deretract_speed: !Value
          weight: 0
          value: !Float 25.0
          description: Deretract Speed
          unit: mm/s
        length: !Value
          weight: 0
          value: !Float 0.8
          description: Length
          unit: mm
        minimum_travel: !Value
          weight: 0
          value: !Float 1.5
          description: Minimum Travel
          unit: mm
        wipe_while_retracting: !Value
          weight: 0
          value: !Bool true
          description: Wipe While Retracting
          unit: null
        retract_speed: !Value
          weight: 0
          value: !Float 35.0
          description: Retract Speed
          unit: mm/s
      description: Deretract Speed
    layer_height_limits: !Branch
      weight: 0
      children:
        min: !Value
          weight: 0
          value: !Float 0.07
          description: Min
          unit: mm
        max: !Value
          weight: 0
          value: !Float 0.3
          description: Max
          unit: mm
      description: Max
    size: !Branch
      weight: 0
      children:
        nozzle_diameter: !Value
          weight: 0
          value: !Float 0.4
          description: Nozzle Diameter
          unit: mm
      description: Nozzle Diameter
  description: Extruder
machine_limits: !Branch
  weight: 0
  children:
    max_acceleration: !Branch
      weight: 0
      children:
        y: !Value
          weight: 0
          value: !Float 2500.0
          description: Movement Y
          unit: mm/s^2
        e: !Value
          weight: 0
          value: !Float 10000.0
          description: Extruder
          unit: mm/s^2
        z: !Value
          weight: 0
          value: !Float 200.0
          description: Movement Z
          unit: mm/s^2
        x: !Value
          weight: 0
          value: !Float 2500.0
          description: Movement X
          unit: mm/s^2
      description: Max Acceleration
    max_feedrates: !Branch
      weight: 0
      children:
        y: !Value
          weight: 0
          value: !Float 200.0
          description: Movement Y
          unit: mm/s
        z: !Value
          weight: 0
          value: !Float 45.0
          description: Movement Z
          unit: mm/s
        x: !Value
          weight: 0
          value: !Float 200.0
          description: Movement X
          unit: mm/s
        e: !Value
          weight: 0
          value: !Float 25.0
          description: Extruder
          unit: mm/s
      description: Max Feedrates
    jerk_limits: !Branch
      weight: 0
      children:
        e: !Value
          weight: 0
          value: !Float 10.0
          description: Extruder
          unit: mm/s
        z: !Value
          weight: 0
          value: !Float 2.0
          description: Movement Z
          unit: mm/s
        y: !Value
          weight: 0
          value: !Float 8.0
          description: Movement Y
          unit: mm/s
        x: !Value
          weight: 0
          value: !Float 8.0
          description: Movement X
          unit: mm/s
      description: Jerk Limits
  description: Machine Limits
=======
extruder.retraction.retract_restart_extra:
  value: !Float 0.0
  description: Retract Restart Extra
  unit: mm
extruder.retraction.lift_z:
  value: !Float 0.2
  description: Lift Z
  unit: mm
general.z_offset:
  value: !Float 0.2
  description: Z Offset
  unit: mm
machine_limits.jerk_limits.x:
  value: !Float 8.0
  description: Movement X
  unit: mm/s
machine_limits.max_acceleration.z:
  value: !Float 200.0
  description: Movement Z
  unit: mm/s^2
extruder.retraction.wipe_while_retracting:
  value: !Bool true
  description: Wipe While Retracting
  unit: null
machine_limits.max_feedrates.z:
  value: !Float 45.0
  description: Movement Z
  unit: mm/s
machine_limits.max_acceleration.x:
  value: !Float 2500.0
  description: Movement X
  unit: mm/s^2
extruder.retraction.length:
  value: !Float 0.8
  description: Length
  unit: mm
extruder.retraction.minimum_travel:
  value: !Float 1.5
  description: Minimum Travel
  unit: mm
machine_limits.jerk_limits.y:
  value: !Float 8.0
  description: Movement Y
  unit: mm/s
extruder.retraction.deretract_speed:
  value: !Float 25.0
  description: Deretract Speed
  unit: mm/s
extruder.retraction.retract_on_layer_change:
  value: !Bool true
  description: Retract on Layer Change
  unit: null
machine_limits.jerk_limits.z:
  value: !Float 2.0
  description: Movement Z
  unit: mm/s
machine_limits.max_acceleration.e:
  value: !Float 10000.0
  description: Extruder
  unit: mm/s^2
extruder.size.nozzle_diameter:
  value: !Float 0.4
  description: Nozzle Diameter
  unit: mm
machine_limits.max_acceleration.y:
  value: !Float 2500.0
  description: Movement Y
  unit: mm/s^2
extruder.retraction.retract_speed:
  value: !Float 35.0
  description: Retract Speed
  unit: mm/s
machine_limits.max_feedrates.y:
  value: !Float 200.0
  description: Movement Y
  unit: mm/s
extruder.retraction.retract_amount_before_wipe:
  value: !Float 80.0
  description: Retract Amount Before Wipe
  unit: mm
extruder.layer_height_limits.min:
  value: !Float 0.07
  description: Min
  unit: mm
machine_limits.jerk_limits.e:
  value: !Float 10.0
  description: Extruder
  unit: mm/s
extruder.layer_height_limits.max:
  value: !Float 0.3
  description: Max
  unit: mm
machine_limits.max_feedrates.x:
  value: !Float 200.0
  description: Movement X
  unit: mm/s
machine_limits.max_feedrates.e:
  value: !Float 25.0
  description: Extruder
  unit: mm/s
>>>>>>> 18d930ca
<|MERGE_RESOLUTION|>--- conflicted
+++ resolved
@@ -1,4 +1,3 @@
-<<<<<<< HEAD
 general: !Branch
   weight: 0
   children:
@@ -159,106 +158,4 @@
           description: Movement X
           unit: mm/s
       description: Jerk Limits
-  description: Machine Limits
-=======
-extruder.retraction.retract_restart_extra:
-  value: !Float 0.0
-  description: Retract Restart Extra
-  unit: mm
-extruder.retraction.lift_z:
-  value: !Float 0.2
-  description: Lift Z
-  unit: mm
-general.z_offset:
-  value: !Float 0.2
-  description: Z Offset
-  unit: mm
-machine_limits.jerk_limits.x:
-  value: !Float 8.0
-  description: Movement X
-  unit: mm/s
-machine_limits.max_acceleration.z:
-  value: !Float 200.0
-  description: Movement Z
-  unit: mm/s^2
-extruder.retraction.wipe_while_retracting:
-  value: !Bool true
-  description: Wipe While Retracting
-  unit: null
-machine_limits.max_feedrates.z:
-  value: !Float 45.0
-  description: Movement Z
-  unit: mm/s
-machine_limits.max_acceleration.x:
-  value: !Float 2500.0
-  description: Movement X
-  unit: mm/s^2
-extruder.retraction.length:
-  value: !Float 0.8
-  description: Length
-  unit: mm
-extruder.retraction.minimum_travel:
-  value: !Float 1.5
-  description: Minimum Travel
-  unit: mm
-machine_limits.jerk_limits.y:
-  value: !Float 8.0
-  description: Movement Y
-  unit: mm/s
-extruder.retraction.deretract_speed:
-  value: !Float 25.0
-  description: Deretract Speed
-  unit: mm/s
-extruder.retraction.retract_on_layer_change:
-  value: !Bool true
-  description: Retract on Layer Change
-  unit: null
-machine_limits.jerk_limits.z:
-  value: !Float 2.0
-  description: Movement Z
-  unit: mm/s
-machine_limits.max_acceleration.e:
-  value: !Float 10000.0
-  description: Extruder
-  unit: mm/s^2
-extruder.size.nozzle_diameter:
-  value: !Float 0.4
-  description: Nozzle Diameter
-  unit: mm
-machine_limits.max_acceleration.y:
-  value: !Float 2500.0
-  description: Movement Y
-  unit: mm/s^2
-extruder.retraction.retract_speed:
-  value: !Float 35.0
-  description: Retract Speed
-  unit: mm/s
-machine_limits.max_feedrates.y:
-  value: !Float 200.0
-  description: Movement Y
-  unit: mm/s
-extruder.retraction.retract_amount_before_wipe:
-  value: !Float 80.0
-  description: Retract Amount Before Wipe
-  unit: mm
-extruder.layer_height_limits.min:
-  value: !Float 0.07
-  description: Min
-  unit: mm
-machine_limits.jerk_limits.e:
-  value: !Float 10.0
-  description: Extruder
-  unit: mm/s
-extruder.layer_height_limits.max:
-  value: !Float 0.3
-  description: Max
-  unit: mm
-machine_limits.max_feedrates.x:
-  value: !Float 200.0
-  description: Movement X
-  unit: mm/s
-machine_limits.max_feedrates.e:
-  value: !Float 25.0
-  description: Extruder
-  unit: mm/s
->>>>>>> 18d930ca
+  description: Machine Limits